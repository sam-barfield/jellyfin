--- conflicted
+++ resolved
@@ -54,11 +54,7 @@
             new Dictionary<Guid, IGroupController>();
 
         /// <summary>
-<<<<<<< HEAD
-        /// Lock used for accessing the list of groups.
-=======
         /// Lock used for accessing any group.
->>>>>>> 9169a28d
         /// </summary>
         private readonly object _groupsLock = new object();
 
