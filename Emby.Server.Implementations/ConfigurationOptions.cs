using System.Collections.Generic;
using Emby.Server.Implementations.HttpServer;
using MediaBrowser.Providers.Music;
using static MediaBrowser.Controller.Extensions.ConfigurationExtensions;

namespace Emby.Server.Implementations
{
    /// <summary>
    /// Static class containing the default configuration options for the web server.
    /// </summary>
    public static class ConfigurationOptions
    {
        /// <summary>
        /// Gets a new copy of the default configuration options.
        /// </summary>
        public static Dictionary<string, string> DefaultConfiguration => new Dictionary<string, string>
        {
<<<<<<< HEAD
            { NoWebContentKey, bool.FalseString },
            { HttpListenerHost.DefaultRedirectKey, "web/index.html" },
            { MusicBrainzAlbumProvider.BaseUrlKey, "https://www.musicbrainz.org" },
=======
            { "HttpListenerHost:DefaultRedirectPath", "web/index.html" },
>>>>>>> 008a76cf
            { FfmpegProbeSizeKey, "1G" },
            { FfmpegAnalyzeDurationKey, "200M" }
        };
    }
}<|MERGE_RESOLUTION|>--- conflicted
+++ resolved
@@ -15,13 +15,8 @@
         /// </summary>
         public static Dictionary<string, string> DefaultConfiguration => new Dictionary<string, string>
         {
-<<<<<<< HEAD
             { NoWebContentKey, bool.FalseString },
             { HttpListenerHost.DefaultRedirectKey, "web/index.html" },
-            { MusicBrainzAlbumProvider.BaseUrlKey, "https://www.musicbrainz.org" },
-=======
-            { "HttpListenerHost:DefaultRedirectPath", "web/index.html" },
->>>>>>> 008a76cf
             { FfmpegProbeSizeKey, "1G" },
             { FfmpegAnalyzeDurationKey, "200M" }
         };
