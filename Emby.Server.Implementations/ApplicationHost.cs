--- conflicted
+++ resolved
@@ -48,10 +48,7 @@
 using Emby.Server.Implementations.Updates;
 using Jellyfin.Server.Implementations;
 using Jellyfin.Server.Implementations.Activity;
-<<<<<<< HEAD
 using Jellyfin.Server.Implementations.User;
-=======
->>>>>>> bac4bf96
 using MediaBrowser.Api;
 using MediaBrowser.Common;
 using MediaBrowser.Common.Configuration;
@@ -599,6 +596,7 @@
 
             serviceCollection.AddSingleton<IBlurayExaminer, BdInfoExaminer>();
 
+            serviceCollection.AddSingleton<IUserDataRepository, SqliteUserDataRepository>();
             serviceCollection.AddSingleton<IUserDataManager, UserDataManager>();
 
             serviceCollection.AddSingleton<IItemRepository, SqliteItemRepository>();
@@ -700,14 +698,11 @@
             _httpClient = Resolve<IHttpClient>();
 
             ((AuthenticationRepository)Resolve<IAuthenticationRepository>()).Initialize();
-<<<<<<< HEAD
-=======
-            ((SqliteUserRepository)Resolve<IUserRepository>()).Initialize();
->>>>>>> bac4bf96
 
             SetStaticProperties();
 
-            ((SqliteItemRepository)Resolve<IItemRepository>()).Initialize();
+            var userDataRepo = (SqliteUserDataRepository)Resolve<IUserDataRepository>();
+            ((SqliteItemRepository)Resolve<IItemRepository>()).Initialize(userDataRepo, Resolve<IUserManager>());
 
             FindParts();
         }
