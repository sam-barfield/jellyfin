--- conflicted
+++ resolved
@@ -90,12 +90,7 @@
             _dtoService = dtoService;
             _userDataManager = userDataManager;
             _channelManager = channelManager;
-<<<<<<< HEAD
             _tvDtoService = liveTvDtoService;
-=======
-
-            _tvDtoService = new LiveTvDtoService(dtoService, imageProcessor, loggerFactory.CreateLogger<LiveTvDtoService>(), appHost, _libraryManager);
->>>>>>> 07143bcb
         }
 
         public event EventHandler<GenericEventArgs<TimerEventInfo>> SeriesTimerCancelled;
