--- conflicted
+++ resolved
@@ -183,14 +183,9 @@
         return query
             .OrderBy(e => e.StartTicks)
             .AsNoTracking()
-<<<<<<< HEAD
-            .ToArray()
-            .Select(Map);
-=======
             .AsEnumerable()
             .Select(Map)
             .ToArray();
->>>>>>> 06c60342
     }
 
     private static MediaSegmentDto Map(MediaSegment segment)
