﻿
<<<<<<< HEAD
=======
using System.Xml.Serialization;

>>>>>>> 5e5b1f18
namespace MediaBrowser.Controller.Dlna
{
    public class DeviceIdentification
    {
        /// <summary>
        /// Gets or sets the name of the friendly.
        /// </summary>
        /// <value>The name of the friendly.</value>
        public string FriendlyName { get; set; }
        /// <summary>
        /// Gets or sets the model number.
        /// </summary>
        /// <value>The model number.</value>
        public string ModelNumber { get; set; }
        /// <summary>
        /// Gets or sets the serial number.
        /// </summary>
        /// <value>The serial number.</value>
        public string SerialNumber { get; set; }
        /// <summary>
        /// Gets or sets the name of the model.
        /// </summary>
        /// <value>The name of the model.</value>
        public string ModelName { get; set; }
        /// <summary>
        /// Gets or sets the model description.
        /// </summary>
        /// <value>The model description.</value>
        public string ModelDescription { get; set; }
        /// <summary>
        /// Gets or sets the device description.
        /// </summary>
        /// <value>The device description.</value>
        public string DeviceDescription { get; set; }
        /// <summary>
        /// Gets or sets the model URL.
        /// </summary>
        /// <value>The model URL.</value>
        public string ModelUrl { get; set; }
        /// <summary>
        /// Gets or sets the manufacturer.
        /// </summary>
        /// <value>The manufacturer.</value>
        public string Manufacturer { get; set; }
        /// <summary>
        /// Gets or sets the manufacturer URL.
        /// </summary>
        /// <value>The manufacturer URL.</value>
        public string ManufacturerUrl { get; set; }
        /// <summary>
        /// Gets or sets the headers.
        /// </summary>
        /// <value>The headers.</value>
        public HttpHeaderInfo[] Headers { get; set; }

        public DeviceIdentification()
        {
            Headers = new HttpHeaderInfo[] {};
        }
    }

    public class HttpHeaderInfo
    {
        [XmlAttribute("name")]
        public string Name { get; set; }

        [XmlAttribute("value")]
        public string Value { get; set; }

        [XmlAttribute("match")]
        public HeaderMatchType Match { get; set; }
    }

    public enum HeaderMatchType
    {
        Equals = 0,
        Regex = 1,
        Substring = 2
    }
}<|MERGE_RESOLUTION|>--- conflicted
+++ resolved
@@ -1,9 +1,6 @@
 ﻿
-<<<<<<< HEAD
-=======
 using System.Xml.Serialization;
 
->>>>>>> 5e5b1f18
 namespace MediaBrowser.Controller.Dlna
 {
     public class DeviceIdentification
