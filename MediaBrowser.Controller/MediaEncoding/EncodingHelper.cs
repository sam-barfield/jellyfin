using System;
using System.Collections.Generic;
using System.Globalization;
using System.IO;
using System.Linq;
using System.Text;
using System.Threading;
using MediaBrowser.Controller.Entities;
using MediaBrowser.Controller.Extensions;
using MediaBrowser.Model.Configuration;
using MediaBrowser.Model.Dlna;
using MediaBrowser.Model.Dto;
using MediaBrowser.Model.Entities;
using MediaBrowser.Model.IO;
using MediaBrowser.Model.MediaInfo;
using Microsoft.Extensions.Configuration;

namespace MediaBrowser.Controller.MediaEncoding
{
    public class EncodingHelper
    {
        private readonly CultureInfo _usCulture = new CultureInfo("en-US");

        private readonly IMediaEncoder _mediaEncoder;
        private readonly IFileSystem _fileSystem;
        private readonly ISubtitleEncoder _subtitleEncoder;
        private readonly IConfiguration _configuration;

        private static readonly string[] _videoProfiles = new[]
        {
            "ConstrainedBaseline",
            "Baseline",
            "Extended",
            "Main",
            "High",
            "ProgressiveHigh",
            "ConstrainedHigh"
        };

        public EncodingHelper(
            IMediaEncoder mediaEncoder,
            IFileSystem fileSystem,
            ISubtitleEncoder subtitleEncoder,
            IConfiguration configuration)
        {
            _mediaEncoder = mediaEncoder;
            _fileSystem = fileSystem;
            _subtitleEncoder = subtitleEncoder;
            _configuration = configuration;
        }

        public string GetH264Encoder(EncodingJobInfo state, EncodingOptions encodingOptions)
            => GetH264OrH265Encoder("libx264", "h264", state, encodingOptions);

        public string GetH265Encoder(EncodingJobInfo state, EncodingOptions encodingOptions)
            => GetH264OrH265Encoder("libx265", "hevc", state, encodingOptions);

        private string GetH264OrH265Encoder(string defaultEncoder, string hwEncoder, EncodingJobInfo state, EncodingOptions encodingOptions)
        {
            // Only use alternative encoders for video files.
            // When using concat with folder rips, if the mfx session fails to initialize, ffmpeg will be stuck retrying and will not exit gracefully
            // Since transcoding of folder rips is expiremental anyway, it's not worth adding additional variables such as this.
            if (state.VideoType == VideoType.VideoFile)
            {
                var hwType = encodingOptions.HardwareAccelerationType;

                var codecMap = new Dictionary<string, string>(StringComparer.OrdinalIgnoreCase)
                {
                    {"qsv",                  hwEncoder + "_qsv"},
                    {hwEncoder + "_qsv",     hwEncoder + "_qsv"},
                    {"nvenc",                hwEncoder + "_nvenc"},
                    {"amf",                  hwEncoder + "_amf"},
                    {"omx",                  hwEncoder + "_omx"},
                    {hwEncoder + "_v4l2m2m", hwEncoder + "_v4l2m2m"},
                    {"mediacodec",           hwEncoder + "_mediacodec"},
                    {"vaapi",                hwEncoder + "_vaapi"},
                    {"videotoolbox",         hwEncoder + "_videotoolbox"}
                };

                if (!string.IsNullOrEmpty(hwType)
                    && encodingOptions.EnableHardwareEncoding
                    && codecMap.ContainsKey(hwType))
                {
                    var preferredEncoder = codecMap[hwType];

                    if (_mediaEncoder.SupportsEncoder(preferredEncoder))
                    {
                        return preferredEncoder;
                    }
                }
            }

            return defaultEncoder;
        }

        private bool IsVaapiSupported(EncodingJobInfo state)
        {
            var videoStream = state.VideoStream;

            // vaapi will throw an error with this input
            // [vaapi @ 0x7faed8000960] No VAAPI support for codec mpeg4 profile -99.
            if (string.Equals(videoStream?.Codec, "mpeg4", StringComparison.OrdinalIgnoreCase))
            {
                return false;
            }

            return _mediaEncoder.SupportsHwaccel("vaapi");

        }

        /// <summary>
        /// Gets the name of the output video codec
        /// </summary>
        public string GetVideoEncoder(EncodingJobInfo state, EncodingOptions encodingOptions)
        {
            var codec = state.OutputVideoCodec;

            if (!string.IsNullOrEmpty(codec))
            {
                if (string.Equals(codec, "h265", StringComparison.OrdinalIgnoreCase)
                    || string.Equals(codec, "hevc", StringComparison.OrdinalIgnoreCase))
                {
                    return GetH265Encoder(state, encodingOptions);
                }

                if (string.Equals(codec, "h264", StringComparison.OrdinalIgnoreCase))
                {
                    return GetH264Encoder(state, encodingOptions);
                }

                if (string.Equals(codec, "vpx", StringComparison.OrdinalIgnoreCase))
                {
                    return "libvpx";
                }

                if (string.Equals(codec, "wmv", StringComparison.OrdinalIgnoreCase))
                {
                    return "wmv2";
                }

                if (string.Equals(codec, "theora", StringComparison.OrdinalIgnoreCase))
                {
                    return "libtheora";
                }

                return codec.ToLowerInvariant();
            }

            return "copy";
        }

        /// <summary>
        /// Gets the user agent param.
        /// </summary>
        /// <param name="state">The state.</param>
        /// <returns>System.String.</returns>
        public string GetUserAgentParam(EncodingJobInfo state)
        {
            if (state.RemoteHttpHeaders.TryGetValue("User-Agent", out string useragent))
            {
                return "-user_agent \"" + useragent + "\"";
            }

            return string.Empty;
        }

        public static string GetInputFormat(string container)
        {
            if (string.IsNullOrEmpty(container))
            {
                return null;
            }

            container = container.Replace("mkv", "matroska", StringComparison.OrdinalIgnoreCase);

            if (string.Equals(container, "ts", StringComparison.OrdinalIgnoreCase))
            {
                return "mpegts";
            }

            // For these need to find out the ffmpeg names
            if (string.Equals(container, "m2ts", StringComparison.OrdinalIgnoreCase))
            {
                return null;
            }

            if (string.Equals(container, "wmv", StringComparison.OrdinalIgnoreCase))
            {
                return null;
            }

            if (string.Equals(container, "mts", StringComparison.OrdinalIgnoreCase))
            {
                return null;
            }

            if (string.Equals(container, "vob", StringComparison.OrdinalIgnoreCase))
            {
                return null;
            }

            if (string.Equals(container, "mpg", StringComparison.OrdinalIgnoreCase))
            {
                return null;
            }

            if (string.Equals(container, "mpeg", StringComparison.OrdinalIgnoreCase))
            {
                return null;
            }

            if (string.Equals(container, "rec", StringComparison.OrdinalIgnoreCase))
            {
                return null;
            }

            if (string.Equals(container, "dvr-ms", StringComparison.OrdinalIgnoreCase))
            {
                return null;
            }

            if (string.Equals(container, "ogm", StringComparison.OrdinalIgnoreCase))
            {
                return null;
            }

            if (string.Equals(container, "divx", StringComparison.OrdinalIgnoreCase))
            {
                return null;
            }

            if (string.Equals(container, "tp", StringComparison.OrdinalIgnoreCase))
            {
                return null;
            }

            if (string.Equals(container, "rmvb", StringComparison.OrdinalIgnoreCase))
            {
                return null;
            }

            if (string.Equals(container, "rtp", StringComparison.OrdinalIgnoreCase))
            {
                return null;
            }

            // Seeing reported failures here, not sure yet if this is related to specfying input format
            if (string.Equals(container, "m4v", StringComparison.OrdinalIgnoreCase))
            {
                return null;
            }

            // obviously don't do this for strm files
            if (string.Equals(container, "strm", StringComparison.OrdinalIgnoreCase))
            {
                return null;
            }

            return container;
        }

        public string GetDecoderFromCodec(string codec)
        {
            // For these need to find out the ffmpeg names
            if (string.Equals(codec, "mp2", StringComparison.OrdinalIgnoreCase))
            {
                return null;
            }

            if (string.Equals(codec, "aac_latm", StringComparison.OrdinalIgnoreCase))
            {
                return null;
            }

            if (string.Equals(codec, "eac3", StringComparison.OrdinalIgnoreCase))
            {
                return null;
            }

            if (_mediaEncoder.SupportsDecoder(codec))
            {
                return codec;
            }

            return null;
        }

        /// <summary>
        /// Infers the audio codec based on the url
        /// </summary>
        public string InferAudioCodec(string container)
        {
            var ext = "." + (container ?? string.Empty);

            if (string.Equals(ext, ".mp3", StringComparison.OrdinalIgnoreCase))
            {
                return "mp3";
            }

            if (string.Equals(ext, ".aac", StringComparison.OrdinalIgnoreCase))
            {
                return "aac";
            }

            if (string.Equals(ext, ".wma", StringComparison.OrdinalIgnoreCase))
            {
                return "wma";
            }

            if (string.Equals(ext, ".ogg", StringComparison.OrdinalIgnoreCase))
            {
                return "vorbis";
            }

            if (string.Equals(ext, ".oga", StringComparison.OrdinalIgnoreCase))
            {
                return "vorbis";
            }

            if (string.Equals(ext, ".ogv", StringComparison.OrdinalIgnoreCase))
            {
                return "vorbis";
            }

            if (string.Equals(ext, ".webm", StringComparison.OrdinalIgnoreCase))
            {
                return "vorbis";
            }

            if (string.Equals(ext, ".webma", StringComparison.OrdinalIgnoreCase))
            {
                return "vorbis";
            }

            return "copy";
        }

        /// <summary>
        /// Infers the video codec.
        /// </summary>
        /// <param name="url">The URL.</param>
        /// <returns>System.Nullable{VideoCodecs}.</returns>
        public string InferVideoCodec(string url)
        {
            var ext = Path.GetExtension(url);

            if (string.Equals(ext, ".asf", StringComparison.OrdinalIgnoreCase))
            {
                return "wmv";
            }

            if (string.Equals(ext, ".webm", StringComparison.OrdinalIgnoreCase))
            {
                return "vpx";
            }

            if (string.Equals(ext, ".ogg", StringComparison.OrdinalIgnoreCase) || string.Equals(ext, ".ogv", StringComparison.OrdinalIgnoreCase))
            {
                return "theora";
            }

            if (string.Equals(ext, ".m3u8", StringComparison.OrdinalIgnoreCase) || string.Equals(ext, ".ts", StringComparison.OrdinalIgnoreCase))
            {
                return "h264";
            }

            return "copy";
        }

        public int GetVideoProfileScore(string profile)
        {
            // strip spaces because they may be stripped out on the query string
            profile = profile.Replace(" ", "");
            return Array.FindIndex(_videoProfiles, x => string.Equals(x, profile, StringComparison.OrdinalIgnoreCase));
        }

        public string GetInputPathArgument(EncodingJobInfo state)
        {
            var protocol = state.InputProtocol;
            var mediaPath = state.MediaPath ?? string.Empty;

            string[] inputPath;
            if (state.IsInputVideo
                && !(state.VideoType == VideoType.Iso && state.IsoMount == null))
            {
                inputPath = MediaEncoderHelpers.GetInputArgument(
                    _fileSystem,
                    mediaPath,
                    state.IsoMount,
                    state.PlayableStreamFileNames);
            }
            else
            {
                inputPath = new[] { mediaPath };
            }

            return _mediaEncoder.GetInputArgument(inputPath, protocol);
        }

        /// <summary>
        /// Gets the audio encoder.
        /// </summary>
        /// <param name="state">The state.</param>
        /// <returns>System.String.</returns>
        public string GetAudioEncoder(EncodingJobInfo state)
        {
            var codec = state.OutputAudioCodec;

            if (string.Equals(codec, "aac", StringComparison.OrdinalIgnoreCase))
            {
                // Use libfdk_aac for better audio quality if using custom build of FFmpeg which has fdk_aac support
                if (_mediaEncoder.SupportsEncoder("libfdk_aac"))
                {
                    return "libfdk_aac";
                }

                return "aac";
            }

            if (string.Equals(codec, "mp3", StringComparison.OrdinalIgnoreCase))
            {
                return "libmp3lame";
            }

            if (string.Equals(codec, "vorbis", StringComparison.OrdinalIgnoreCase))
            {
                return "libvorbis";
            }

            if (string.Equals(codec, "wma", StringComparison.OrdinalIgnoreCase))
            {
                return "wmav2";
            }

            if (string.Equals(codec, "opus", StringComparison.OrdinalIgnoreCase))
            {
                return "libopus";
            }

            return codec.ToLowerInvariant();
        }

        /// <summary>
        /// Gets the input argument.
        /// </summary>
        public string GetInputArgument(EncodingJobInfo state, EncodingOptions encodingOptions)
        {
            var arg = new StringBuilder();
            var videoDecoder = GetHardwareAcceleratedVideoDecoder(state, encodingOptions) ?? string.Empty;
            var outputVideoCodec = GetVideoEncoder(state, encodingOptions) ?? string.Empty;
            bool isVaapiDecoder = videoDecoder.IndexOf("vaapi", StringComparison.OrdinalIgnoreCase) != -1;
            bool isVaapiEncoder = outputVideoCodec.IndexOf("vaapi", StringComparison.OrdinalIgnoreCase) != -1;
            bool isQsvDecoder = videoDecoder.IndexOf("qsv", StringComparison.OrdinalIgnoreCase) != -1;
            bool isQsvEncoder = outputVideoCodec.IndexOf("qsv", StringComparison.OrdinalIgnoreCase) != -1;

            if (state.IsVideoRequest
                && string.Equals(encodingOptions.HardwareAccelerationType, "vaapi", StringComparison.OrdinalIgnoreCase))
            {
                if (isVaapiDecoder)
                {
                    arg.Append("-hwaccel_output_format vaapi ")
                        .Append("-vaapi_device ")
                        .Append(encodingOptions.VaapiDevice)
                        .Append(" ");
                }
                else if (!isVaapiDecoder && isVaapiEncoder)
                {
                    arg.Append("-vaapi_device ")
                        .Append(encodingOptions.VaapiDevice)
                        .Append(" ");
                }
            }

            if (state.IsVideoRequest
                && string.Equals(encodingOptions.HardwareAccelerationType, "qsv", StringComparison.OrdinalIgnoreCase))
            {
                var hasTextSubs = state.SubtitleStream != null && state.SubtitleStream.IsTextSubtitleStream && state.SubtitleDeliveryMethod == SubtitleDeliveryMethod.Encode;

                if (!hasTextSubs)
                {
                     if (isQsvEncoder)
                    {
                        if (isQsvDecoder)
                        {
                            arg.Append("-hwaccel qsv ");
                        }
                        // While using SW decoder
                        else
                        {
                            arg.Append("-init_hw_device qsv=hw -filter_hw_device hw ");
                        }
                    }
                }
            }

            arg.Append("-i ")
                .Append(GetInputPathArgument(state));

            if (state.SubtitleStream != null
                && state.SubtitleDeliveryMethod == SubtitleDeliveryMethod.Encode
                && state.SubtitleStream.IsExternal && !state.SubtitleStream.IsTextSubtitleStream)
            {
                var subtitlePath = state.SubtitleStream.Path;

                if (string.Equals(Path.GetExtension(subtitlePath), ".sub", StringComparison.OrdinalIgnoreCase))
                {
                    var idxFile = Path.ChangeExtension(subtitlePath, ".idx");
                    if (File.Exists(idxFile))
                    {
                        subtitlePath = idxFile;
                    }
                }

                arg.Append(" -i \"").Append(subtitlePath).Append('\"');
            }

            return arg.ToString();
        }

        /// <summary>
        /// Determines whether the specified stream is H264.
        /// </summary>
        /// <param name="stream">The stream.</param>
        /// <returns><c>true</c> if the specified stream is H264; otherwise, <c>false</c>.</returns>
        public bool IsH264(MediaStream stream)
        {
            var codec = stream.Codec ?? string.Empty;

            return codec.IndexOf("264", StringComparison.OrdinalIgnoreCase) != -1
                    || codec.IndexOf("avc", StringComparison.OrdinalIgnoreCase) != -1;
        }

        public bool IsH265(MediaStream stream)
        {
            var codec = stream.Codec ?? string.Empty;

            return codec.IndexOf("265", StringComparison.OrdinalIgnoreCase) != -1
                || codec.IndexOf("hevc", StringComparison.OrdinalIgnoreCase) != -1;
        }

        // TODO This is auto inserted into the mpegts mux so it might not be needed
        // https://www.ffmpeg.org/ffmpeg-bitstream-filters.html#h264_005fmp4toannexb
        public string GetBitStreamArgs(MediaStream stream)
        {
            if (IsH264(stream))
            {
                return "-bsf:v h264_mp4toannexb";
            }
            else if (IsH265(stream))
            {
                return "-bsf:v hevc_mp4toannexb";
            }
            else
            {
                return null;
            }
        }

        public string GetVideoBitrateParam(EncodingJobInfo state, string videoCodec)
        {
            var bitrate = state.OutputVideoBitrate;

            if (bitrate.HasValue)
            {
                if (string.Equals(videoCodec, "libvpx", StringComparison.OrdinalIgnoreCase))
                {
                    // When crf is used with vpx, b:v becomes a max rate
                    // https://trac.ffmpeg.org/wiki/Encode/VP9
                    return string.Format(
                        CultureInfo.InvariantCulture,
                        " -maxrate:v {0} -bufsize:v {1} -b:v {0}",
                        bitrate.Value,
                        bitrate.Value * 2);
                }

                if (string.Equals(videoCodec, "msmpeg4", StringComparison.OrdinalIgnoreCase))
                {
                    return string.Format(
                        CultureInfo.InvariantCulture,
                        " -b:v {0}",
                        bitrate.Value);
                }

                if (string.Equals(videoCodec, "libx264", StringComparison.OrdinalIgnoreCase) ||
                    string.Equals(videoCodec, "libx265", StringComparison.OrdinalIgnoreCase))
                {
                    // h264
                    return string.Format(
                        CultureInfo.InvariantCulture,
                        " -maxrate {0} -bufsize {1}",
                        bitrate.Value,
                        bitrate.Value * 2);
                }

                // h264
                return string.Format(
                    CultureInfo.InvariantCulture,
                    " -b:v {0} -maxrate {0} -bufsize {1}",
                    bitrate.Value,
                    bitrate.Value * 2);
            }

            return string.Empty;
        }

        public string NormalizeTranscodingLevel(string videoCodec, string level)
        {
            // Clients may direct play higher than level 41, but there's no reason to transcode higher
            if (double.TryParse(level, NumberStyles.Any, _usCulture, out double requestLevel)
                && requestLevel > 41
                && (string.Equals(videoCodec, "h264", StringComparison.OrdinalIgnoreCase)
                    || string.Equals(videoCodec, "h265", StringComparison.OrdinalIgnoreCase)
                    || string.Equals(videoCodec, "hevc", StringComparison.OrdinalIgnoreCase)))
            {
                return "41";
            }

            return level;
        }

        /// <summary>
        /// Gets the text subtitle param.
        /// </summary>
        /// <param name="state">The state.</param>
        /// <returns>System.String.</returns>
        public string GetTextSubtitleParam(EncodingJobInfo state)
        {
            var seconds = Math.Round(TimeSpan.FromTicks(state.StartTimeTicks ?? 0).TotalSeconds);

            // hls always copies timestamps
            var setPtsParam = state.CopyTimestamps || state.TranscodingType != TranscodingJobType.Progressive
                ? string.Empty
                : string.Format(CultureInfo.InvariantCulture, ",setpts=PTS -{0}/TB", seconds);

            // TODO
            // var fallbackFontPath = Path.Combine(_appPaths.ProgramDataPath, "fonts", "DroidSansFallback.ttf");
            // string fallbackFontParam = string.Empty;

            // if (!File.Exists(fallbackFontPath))
            // {
            //     _fileSystem.CreateDirectory(_fileSystem.GetDirectoryName(fallbackFontPath));
            //     using (var stream = _assemblyInfo.GetManifestResourceStream(GetType(), GetType().Namespace + ".DroidSansFallback.ttf"))
            //     {
            //         using (var fileStream = new FileStream(fallbackFontPath, FileMode.Create, FileAccess.Write, FileShare.Read))
            //         {
            //             stream.CopyTo(fileStream);
            //         }
            //     }
            // }

            // fallbackFontParam = string.Format(":force_style='FontName=Droid Sans Fallback':fontsdir='{0}'", _mediaEncoder.EscapeSubtitleFilterPath(_fileSystem.GetDirectoryName(fallbackFontPath)));

            if (state.SubtitleStream.IsExternal)
            {
                var subtitlePath = state.SubtitleStream.Path;

                var charsetParam = string.Empty;

                if (!string.IsNullOrEmpty(state.SubtitleStream.Language))
                {
                    var charenc = _subtitleEncoder.GetSubtitleFileCharacterSet(
                        subtitlePath,
                        state.SubtitleStream.Language,
                        state.MediaSource.Protocol,
                        CancellationToken.None).GetAwaiter().GetResult();

                    if (!string.IsNullOrEmpty(charenc))
                    {
                        charsetParam = ":charenc=" + charenc;
                    }
                }

                // TODO: Perhaps also use original_size=1920x800 ??
                return string.Format(
                    CultureInfo.InvariantCulture,
                    "subtitles=filename='{0}'{1}{2}",
                    _mediaEncoder.EscapeSubtitleFilterPath(subtitlePath),
                    charsetParam,
                    // fallbackFontParam,
                    setPtsParam);
            }

            var mediaPath = state.MediaPath ?? string.Empty;

            return string.Format(
                CultureInfo.InvariantCulture,
                "subtitles='{0}:si={1}'{2}",
                _mediaEncoder.EscapeSubtitleFilterPath(mediaPath),
                state.InternalSubtitleStreamOffset.ToString(_usCulture),
                // fallbackFontParam,
                setPtsParam);
        }

        public double? GetFramerateParam(EncodingJobInfo state)
        {
            var request = state.BaseRequest;

            if (request.Framerate.HasValue)
            {
                return request.Framerate.Value;
            }

            var maxrate = request.MaxFramerate;

            if (maxrate.HasValue && state.VideoStream != null)
            {
                var contentRate = state.VideoStream.AverageFrameRate ?? state.VideoStream.RealFrameRate;

                if (contentRate.HasValue && contentRate.Value > maxrate.Value)
                {
                    return maxrate;
                }
            }

            return null;
        }

        /// <summary>
        /// Gets the video bitrate to specify on the command line
        /// </summary>
        public string GetVideoQualityParam(EncodingJobInfo state, string videoEncoder, EncodingOptions encodingOptions, string defaultPreset)
        {
            var param = string.Empty;

            var isVc1 = state.VideoStream != null &&
                string.Equals(state.VideoStream.Codec, "vc1", StringComparison.OrdinalIgnoreCase);
            var isLibX265 = string.Equals(videoEncoder, "libx265", StringComparison.OrdinalIgnoreCase);

            if (string.Equals(videoEncoder, "libx264", StringComparison.OrdinalIgnoreCase) || isLibX265)
            {
                if (!string.IsNullOrEmpty(encodingOptions.EncoderPreset))
                {
                    param += "-preset " + encodingOptions.EncoderPreset;
                }
                else
                {
                    param += "-preset " + defaultPreset;
                }

                int encodeCrf = encodingOptions.H264Crf;
                if (isLibX265)
                {
                    encodeCrf = encodingOptions.H265Crf;
                }

                if (encodeCrf >= 0 && encodeCrf <= 51)
                {
                    param += " -crf " + encodeCrf.ToString(CultureInfo.InvariantCulture);
                }
                else
                {
                    string defaultCrf = "23";
                    if (isLibX265)
                    {
                        defaultCrf = "28";
                    }

                    param += " -crf " + defaultCrf;
                }
            }
            else if (string.Equals(videoEncoder, "h264_qsv", StringComparison.OrdinalIgnoreCase)) // h264 (h264_qsv)
            {
                string[] valid_h264_qsv = { "veryslow", "slower", "slow", "medium", "fast", "faster", "veryfast" };

                if (valid_h264_qsv.Contains(encodingOptions.EncoderPreset, StringComparer.OrdinalIgnoreCase))
                {
                    param += "-preset " + encodingOptions.EncoderPreset;
                }
                else
                {
                    param += "-preset 7";
                }

                param += " -look_ahead 0";

            }
            else if (string.Equals(videoEncoder, "h264_nvenc", StringComparison.OrdinalIgnoreCase) // h264 (h264_nvenc)
                || string.Equals(videoEncoder, "hevc_nvenc", StringComparison.OrdinalIgnoreCase))
            {
                switch (encodingOptions.EncoderPreset)
                {
                    case "veryslow":

                        param += "-preset slow"; //lossless is only supported on maxwell and newer(2014+)
                        break;

                    case "slow":
                    case "slower":
                        param += "-preset slow";
                        break;

                    case "medium":
                        param += "-preset medium";
                        break;

                    case "fast":
                    case "faster":
                    case "veryfast":
                    case "superfast":
                    case "ultrafast":
                        param += "-preset fast";
                        break;

                    default:
                        param += "-preset default";
                        break;
                }
            }
            else if (string.Equals(videoEncoder, "libvpx", StringComparison.OrdinalIgnoreCase)) // webm
            {
                // Values 0-3, 0 being highest quality but slower
                var profileScore = 0;

                string crf;
                var qmin = "0";
                var qmax = "50";

                crf = "10";

                if (isVc1)
                {
                    profileScore++;
                }

                // Max of 2
                profileScore = Math.Min(profileScore, 2);

                // http://www.webmproject.org/docs/encoder-parameters/
                param += string.Format("-speed 16 -quality good -profile:v {0} -slices 8 -crf {1} -qmin {2} -qmax {3}",
                    profileScore.ToString(_usCulture),
                    crf,
                    qmin,
                    qmax);
            }
            else if (string.Equals(videoEncoder, "mpeg4", StringComparison.OrdinalIgnoreCase))
            {
                param += "-mbd rd -flags +mv4+aic -trellis 2 -cmp 2 -subcmp 2 -bf 2";
            }
            else if (string.Equals(videoEncoder, "wmv2", StringComparison.OrdinalIgnoreCase)) // asf/wmv
            {
                param += "-qmin 2";
            }
            else if (string.Equals(videoEncoder, "msmpeg4", StringComparison.OrdinalIgnoreCase))
            {
                param += "-mbd 2";
            }

            param += GetVideoBitrateParam(state, videoEncoder);

            var framerate = GetFramerateParam(state);
            if (framerate.HasValue)
            {
                param += string.Format(" -r {0}", framerate.Value.ToString(_usCulture));
            }

            var targetVideoCodec = state.ActualOutputVideoCodec;

            var profile = state.GetRequestedProfiles(targetVideoCodec).FirstOrDefault();

            // vaapi does not support Baseline profile, force Constrained Baseline in this case,
            // which is compatible (and ugly)
            if (string.Equals(videoEncoder, "h264_vaapi", StringComparison.OrdinalIgnoreCase)
                && profile != null
                && profile.IndexOf("baseline", StringComparison.OrdinalIgnoreCase) != -1)
            {
                profile = "constrained_baseline";
            }

            if (!string.IsNullOrEmpty(profile))
            {
                if (!string.Equals(videoEncoder, "h264_omx", StringComparison.OrdinalIgnoreCase)
                    && !string.Equals(videoEncoder, "h264_v4l2m2m", StringComparison.OrdinalIgnoreCase))
                {
                    // not supported by h264_omx
                    param += " -profile:v " + profile;
                }
            }

            var level = state.GetRequestedLevel(targetVideoCodec);

            if (!string.IsNullOrEmpty(level))
            {
                level = NormalizeTranscodingLevel(state.OutputVideoCodec, level);

                // h264_qsv and h264_nvenc expect levels to be expressed as a decimal. libx264 supports decimal and non-decimal format
                // also needed for libx264 due to https://trac.ffmpeg.org/ticket/3307
                if (string.Equals(videoEncoder, "h264_qsv", StringComparison.OrdinalIgnoreCase)
                    || string.Equals(videoEncoder, "libx264", StringComparison.OrdinalIgnoreCase)
                    || string.Equals(videoEncoder, "libx265", StringComparison.OrdinalIgnoreCase))
                {
                    switch (level)
                    {
                        case "30":
                            param += " -level 3.0";
                            break;
                        case "31":
                            param += " -level 3.1";
                            break;
                        case "32":
                            param += " -level 3.2";
                            break;
                        case "40":
                            param += " -level 4.0";
                            break;
                        case "41":
                            param += " -level 4.1";
                            break;
                        case "42":
                            param += " -level 4.2";
                            break;
                        case "50":
                            param += " -level 5.0";
                            break;
                        case "51":
                            param += " -level 5.1";
                            break;
                        case "52":
                            param += " -level 5.2";
                            break;
                        default:
                            param += " -level " + level;
                            break;
                    }
                }
                else if (string.Equals(videoEncoder, "h264_nvenc", StringComparison.OrdinalIgnoreCase)
                    || string.Equals(videoEncoder, "hevc_nvenc", StringComparison.OrdinalIgnoreCase))
                {
                    // nvenc doesn't decode with param -level set ?!
                    // TODO:
                }
                else if (!string.Equals(videoEncoder, "h264_omx", StringComparison.OrdinalIgnoreCase))
                {
                    param += " -level " + level;
                }
            }

            if (string.Equals(videoEncoder, "libx264", StringComparison.OrdinalIgnoreCase))
            {
                param += " -x264opts:0 subme=0:me_range=4:rc_lookahead=10:me=dia:no_chroma_me:8x8dct=0:partitions=none";
            }

            if (string.Equals(videoEncoder, "libx265", StringComparison.OrdinalIgnoreCase))
            {
                // todo
            }

            if (!string.Equals(videoEncoder, "h264_omx", StringComparison.OrdinalIgnoreCase)
                && !string.Equals(videoEncoder, "h264_qsv", StringComparison.OrdinalIgnoreCase)
                && !string.Equals(videoEncoder, "h264_vaapi", StringComparison.OrdinalIgnoreCase)
                && !string.Equals(videoEncoder, "h264_v4l2m2m", StringComparison.OrdinalIgnoreCase))
            {
                param = "-pix_fmt yuv420p " + param;
            }

            if (string.Equals(videoEncoder, "h264_v4l2m2m", StringComparison.OrdinalIgnoreCase))
            {
                param = "-pix_fmt nv21 " + param;
            }

            return param;
        }

        public bool CanStreamCopyVideo(EncodingJobInfo state, MediaStream videoStream)
        {
            var request = state.BaseRequest;

            if (!request.AllowVideoStreamCopy)
            {
                return false;
            }

            if (videoStream.IsInterlaced
                && state.DeInterlace(videoStream.Codec, false))
            {
                return false;
            }

            if (videoStream.IsAnamorphic ?? false)
            {
                if (request.RequireNonAnamorphic)
                {
                    return false;
                }
            }

            // Can't stream copy if we're burning in subtitles
            if (request.SubtitleStreamIndex.HasValue
                && state.SubtitleDeliveryMethod == SubtitleDeliveryMethod.Encode)
            {
                return false;
            }

            if (string.Equals("h264", videoStream.Codec, StringComparison.OrdinalIgnoreCase)
                && videoStream.IsAVC.HasValue
                && !videoStream.IsAVC.Value
                && request.RequireAvc)
            {
                return false;
            }

            // Source and target codecs must match
            if (string.IsNullOrEmpty(videoStream.Codec)
                || !state.SupportedVideoCodecs.Contains(videoStream.Codec, StringComparer.OrdinalIgnoreCase))
            {
                return false;
            }

            var requestedProfiles = state.GetRequestedProfiles(videoStream.Codec);

            // If client is requesting a specific video profile, it must match the source
            if (requestedProfiles.Length > 0)
            {
                if (string.IsNullOrEmpty(videoStream.Profile))
                {
                    //return false;
                }

                var requestedProfile = requestedProfiles[0];
                // strip spaces because they may be stripped out on the query string as well
                if (!string.IsNullOrEmpty(videoStream.Profile) && !requestedProfiles.Contains(videoStream.Profile.Replace(" ", ""), StringComparer.OrdinalIgnoreCase))
                {
                    var currentScore = GetVideoProfileScore(videoStream.Profile);
                    var requestedScore = GetVideoProfileScore(requestedProfile);

                    if (currentScore == -1 || currentScore > requestedScore)
                    {
                        return false;
                    }
                }
            }

            // Video width must fall within requested value
            if (request.MaxWidth.HasValue
                && (!videoStream.Width.HasValue || videoStream.Width.Value > request.MaxWidth.Value))
            {
                return false;
            }

            // Video height must fall within requested value
            if (request.MaxHeight.HasValue
                && (!videoStream.Height.HasValue || videoStream.Height.Value > request.MaxHeight.Value))
            {
                return false;
            }

            // Video framerate must fall within requested value
            var requestedFramerate = request.MaxFramerate ?? request.Framerate;
            if (requestedFramerate.HasValue)
            {
                var videoFrameRate = videoStream.AverageFrameRate ?? videoStream.RealFrameRate;

                if (!videoFrameRate.HasValue || videoFrameRate.Value > requestedFramerate.Value)
                {
                    return false;
                }
            }

            // Video bitrate must fall within requested value
            if (request.VideoBitRate.HasValue
                && (!videoStream.BitRate.HasValue || videoStream.BitRate.Value > request.VideoBitRate.Value))
            {
                return false;
            }

            var maxBitDepth = state.GetRequestedVideoBitDepth(videoStream.Codec);
            if (maxBitDepth.HasValue)
            {
                if (videoStream.BitDepth.HasValue && videoStream.BitDepth.Value > maxBitDepth.Value)
                {
                    return false;
                }
            }

            var maxRefFrames = state.GetRequestedMaxRefFrames(videoStream.Codec);
            if (maxRefFrames.HasValue
                && videoStream.RefFrames.HasValue && videoStream.RefFrames.Value > maxRefFrames.Value)
            {
                return false;
            }

            // If a specific level was requested, the source must match or be less than
            var level = state.GetRequestedLevel(videoStream.Codec);
            if (!string.IsNullOrEmpty(level)
                && double.TryParse(level, NumberStyles.Any, _usCulture, out var requestLevel))
            {
                if (!videoStream.Level.HasValue)
                {
                    //return false;
                }

                if (videoStream.Level.HasValue && videoStream.Level.Value > requestLevel)
                {
                    return false;
                }
            }

            if (string.Equals(state.InputContainer, "avi", StringComparison.OrdinalIgnoreCase)
                && string.Equals(videoStream.Codec, "h264", StringComparison.OrdinalIgnoreCase)
                && !(videoStream.IsAVC ?? false))
            {
                // see Coach S01E01 - Kelly and the Professor(0).avi
                return false;
            }

            return request.EnableAutoStreamCopy;
        }

        public bool CanStreamCopyAudio(EncodingJobInfo state, MediaStream audioStream, IEnumerable<string> supportedAudioCodecs)
        {
            var request = state.BaseRequest;

            if (!request.AllowAudioStreamCopy)
            {
                return false;
            }

            var maxBitDepth = state.GetRequestedAudioBitDepth(audioStream.Codec);
            if (maxBitDepth.HasValue
                && audioStream.BitDepth.HasValue
                && audioStream.BitDepth.Value > maxBitDepth.Value)
            {
                return false;
            }

            // Source and target codecs must match
            if (string.IsNullOrEmpty(audioStream.Codec)
                || !supportedAudioCodecs.Contains(audioStream.Codec, StringComparer.OrdinalIgnoreCase))
            {
                return false;
            }

            // Channels must fall within requested value
            var channels = state.GetRequestedAudioChannels(audioStream.Codec);
            if (channels.HasValue)
            {
                if (!audioStream.Channels.HasValue || audioStream.Channels.Value <= 0)
                {
                    return false;
                }

                if (audioStream.Channels.Value > channels.Value)
                {
                    return false;
                }
            }

            // Sample rate must fall within requested value
            if (request.AudioSampleRate.HasValue)
            {
                if (!audioStream.SampleRate.HasValue || audioStream.SampleRate.Value <= 0)
                {
                    return false;
                }

                if (audioStream.SampleRate.Value > request.AudioSampleRate.Value)
                {
                    return false;
                }
            }

            // Video bitrate must fall within requested value
            if (request.AudioBitRate.HasValue)
            {
                if (!audioStream.BitRate.HasValue || audioStream.BitRate.Value <= 0)
                {
                    return false;
                }

                if (audioStream.BitRate.Value > request.AudioBitRate.Value)
                {
                    return false;
                }
            }

            return request.EnableAutoStreamCopy;
        }

        public int? GetVideoBitrateParamValue(BaseEncodingJobOptions request, MediaStream videoStream, string outputVideoCodec)
        {
            var bitrate = request.VideoBitRate;

            if (videoStream != null)
            {
                var isUpscaling = request.Height.HasValue
                    && videoStream.Height.HasValue
                    && request.Height.Value > videoStream.Height.Value
                    && request.Width.HasValue
                    && videoStream.Width.HasValue
                    && request.Width.Value > videoStream.Width.Value;

                // Don't allow bitrate increases unless upscaling
                if (!isUpscaling && bitrate.HasValue && videoStream.BitRate.HasValue)
                {
                    bitrate = GetMinBitrate(videoStream.BitRate.Value, bitrate.Value);
                }

                if (bitrate.HasValue)
                {
                    var inputVideoCodec = videoStream.Codec;
                    bitrate = ScaleBitrate(bitrate.Value, inputVideoCodec, outputVideoCodec);

                    // If a max bitrate was requested, don't let the scaled bitrate exceed it
                    if (request.VideoBitRate.HasValue)
                    {
                        bitrate = Math.Min(bitrate.Value, request.VideoBitRate.Value);
                    }
                }
            }

            return bitrate;
        }

        private int GetMinBitrate(int sourceBitrate, int requestedBitrate)
        {
            // these values were chosen from testing to improve low bitrate streams
            if (sourceBitrate <= 2000000)
            {
                sourceBitrate = Convert.ToInt32(sourceBitrate * 2.5);
            }
            else if (sourceBitrate <= 3000000)
            {
                sourceBitrate *= 2;
            }

            var bitrate = Math.Min(sourceBitrate, requestedBitrate);

            return bitrate;
        }

        private static double GetVideoBitrateScaleFactor(string codec)
        {
            if (string.Equals(codec, "h265", StringComparison.OrdinalIgnoreCase)
                || string.Equals(codec, "hevc", StringComparison.OrdinalIgnoreCase)
                || string.Equals(codec, "vp9", StringComparison.OrdinalIgnoreCase))
            {
                return .5;
            }

            return 1;
        }

        private static int ScaleBitrate(int bitrate, string inputVideoCodec, string outputVideoCodec)
        {
            var inputScaleFactor = GetVideoBitrateScaleFactor(inputVideoCodec);
            var outputScaleFactor = GetVideoBitrateScaleFactor(outputVideoCodec);
            var scaleFactor = outputScaleFactor / inputScaleFactor;

            if (bitrate <= 500000)
            {
                scaleFactor = Math.Max(scaleFactor, 4);
            }
            else if (bitrate <= 1000000)
            {
                scaleFactor = Math.Max(scaleFactor, 3);
            }
            else if (bitrate <= 2000000)
            {
                scaleFactor = Math.Max(scaleFactor, 2.5);
            }
            else if (bitrate <= 3000000)
            {
                scaleFactor = Math.Max(scaleFactor, 2);
            }

            return Convert.ToInt32(scaleFactor * bitrate);
        }

        public int? GetAudioBitrateParam(BaseEncodingJobOptions request, MediaStream audioStream)
        {
            if (request.AudioBitRate.HasValue)
            {
                // Don't encode any higher than this
                return Math.Min(384000, request.AudioBitRate.Value);
            }

            return null;
        }

        public string GetAudioFilterParam(EncodingJobInfo state, EncodingOptions encodingOptions, bool isHls)
        {
            var channels = state.OutputAudioChannels;

            var filters = new List<string>();

            // Boost volume to 200% when downsampling from 6ch to 2ch
            if (channels.HasValue
                && channels.Value <= 2
                && state.AudioStream != null
                && state.AudioStream.Channels.HasValue
                && state.AudioStream.Channels.Value > 5
                && !encodingOptions.DownMixAudioBoost.Equals(1))
            {
                filters.Add("volume=" + encodingOptions.DownMixAudioBoost.ToString(_usCulture));
            }

            var isCopyingTimestamps = state.CopyTimestamps || state.TranscodingType != TranscodingJobType.Progressive;
            if (state.SubtitleStream != null && state.SubtitleStream.IsTextSubtitleStream && state.SubtitleDeliveryMethod == SubtitleDeliveryMethod.Encode && !isCopyingTimestamps)
            {
                var seconds = TimeSpan.FromTicks(state.StartTimeTicks ?? 0).TotalSeconds;

                filters.Add(
                    string.Format(
                        CultureInfo.InvariantCulture,
                        "asetpts=PTS-{0}/TB",
                        Math.Round(seconds)));
            }

            if (filters.Count > 0)
            {
                return "-af \"" + string.Join(",", filters) + "\"";
            }

            return string.Empty;
        }

        /// <summary>
        /// Gets the number of audio channels to specify on the command line
        /// </summary>
        /// <param name="state">The state.</param>
        /// <param name="audioStream">The audio stream.</param>
        /// <param name="outputAudioCodec">The output audio codec.</param>
        /// <returns>System.Nullable{System.Int32}.</returns>
        public int? GetNumAudioChannelsParam(EncodingJobInfo state, MediaStream audioStream, string outputAudioCodec)
        {
            var request = state.BaseRequest;

            var inputChannels = audioStream?.Channels;

            if (inputChannels <= 0)
            {
                inputChannels = null;
            }

            var codec = outputAudioCodec ?? string.Empty;


            int? transcoderChannelLimit;
            if (codec.IndexOf("wma", StringComparison.OrdinalIgnoreCase) != -1)
            {
                // wmav2 currently only supports two channel output
                transcoderChannelLimit = 2;
            }

            else if (codec.IndexOf("mp3", StringComparison.OrdinalIgnoreCase) != -1)
            {
                // libmp3lame currently only supports two channel output
                transcoderChannelLimit = 2;
            }
            else
            {
                // If we don't have any media info then limit it to 6 to prevent encoding errors due to asking for too many channels
                transcoderChannelLimit = 6;
            }

            var isTranscodingAudio = !EncodingHelper.IsCopyCodec(codec);

            int? resultChannels = state.GetRequestedAudioChannels(codec);
            if (isTranscodingAudio)
            {
                resultChannels = GetMinValue(request.TranscodingMaxAudioChannels, resultChannels);
            }

            if (inputChannels.HasValue)
            {
                resultChannels = resultChannels.HasValue
                    ? Math.Min(resultChannels.Value, inputChannels.Value)
                    : inputChannels.Value;
            }

            if (isTranscodingAudio && transcoderChannelLimit.HasValue)
            {
                resultChannels = resultChannels.HasValue
                    ? Math.Min(resultChannels.Value, transcoderChannelLimit.Value)
                    : transcoderChannelLimit.Value;
            }

            return resultChannels;
        }

        private int? GetMinValue(int? val1, int? val2)
        {
            if (!val1.HasValue)
            {
                return val2;
            }

            if (!val2.HasValue)
            {
                return val1;
            }

            return Math.Min(val1.Value, val2.Value);
        }

        /// <summary>
        /// Enforces the resolution limit.
        /// </summary>
        /// <param name="state">The state.</param>
        public void EnforceResolutionLimit(EncodingJobInfo state)
        {
            var videoRequest = state.BaseRequest;

            // Switch the incoming params to be ceilings rather than fixed values
            videoRequest.MaxWidth = videoRequest.MaxWidth ?? videoRequest.Width;
            videoRequest.MaxHeight = videoRequest.MaxHeight ?? videoRequest.Height;

            videoRequest.Width = null;
            videoRequest.Height = null;
        }

        /// <summary>
        /// Gets the fast seek command line parameter.
        /// </summary>
        /// <param name="request">The request.</param>
        /// <returns>System.String.</returns>
        /// <value>The fast seek command line parameter.</value>
        public string GetFastSeekCommandLineParameter(BaseEncodingJobOptions request)
        {
            var time = request.StartTimeTicks ?? 0;

            if (time > 0)
            {
                return string.Format("-ss {0}", _mediaEncoder.GetTimeParameter(time));
            }

            return string.Empty;
        }

        /// <summary>
        /// Gets the map args.
        /// </summary>
        /// <param name="state">The state.</param>
        /// <returns>System.String.</returns>
        public string GetMapArgs(EncodingJobInfo state)
        {
            // If we don't have known media info
            // If input is video, use -sn to drop subtitles
            // Otherwise just return empty
            if (state.VideoStream == null && state.AudioStream == null)
            {
                return state.IsInputVideo ? "-sn" : string.Empty;
            }

            // We have media info, but we don't know the stream indexes
            if (state.VideoStream != null && state.VideoStream.Index == -1)
            {
                return "-sn";
            }

            // We have media info, but we don't know the stream indexes
            if (state.AudioStream != null && state.AudioStream.Index == -1)
            {
                return state.IsInputVideo ? "-sn" : string.Empty;
            }

            var args = string.Empty;

            if (state.VideoStream != null)
            {
                args += string.Format(
                    CultureInfo.InvariantCulture,
                    "-map 0:{0}",
                    state.VideoStream.Index);
            }
            else
            {
                // No known video stream
                args += "-vn";
            }

            if (state.AudioStream != null)
            {
                args += string.Format(
                    CultureInfo.InvariantCulture,
                    " -map 0:{0}",
                    state.AudioStream.Index);
            }

            else
            {
                args += " -map -0:a";
            }

            var subtitleMethod = state.SubtitleDeliveryMethod;
            if (state.SubtitleStream == null || subtitleMethod == SubtitleDeliveryMethod.Hls)
            {
                args += " -map -0:s";
            }
            else if (subtitleMethod == SubtitleDeliveryMethod.Embed)
            {
                args += string.Format(
                    CultureInfo.InvariantCulture,
                    " -map 0:{0}",
                    state.SubtitleStream.Index);
            }
            else if (state.SubtitleStream.IsExternal && !state.SubtitleStream.IsTextSubtitleStream)
            {
                args += " -map 1:0 -sn";
            }

            return args;
        }

        /// <summary>
        /// Determines which stream will be used for playback
        /// </summary>
        /// <param name="allStream">All stream.</param>
        /// <param name="desiredIndex">Index of the desired.</param>
        /// <param name="type">The type.</param>
        /// <param name="returnFirstIfNoIndex">if set to <c>true</c> [return first if no index].</param>
        /// <returns>MediaStream.</returns>
        public MediaStream GetMediaStream(IEnumerable<MediaStream> allStream, int? desiredIndex, MediaStreamType type, bool returnFirstIfNoIndex = true)
        {
            var streams = allStream.Where(s => s.Type == type).OrderBy(i => i.Index).ToList();

            if (desiredIndex.HasValue)
            {
                var stream = streams.FirstOrDefault(s => s.Index == desiredIndex.Value);

                if (stream != null)
                {
                    return stream;
                }
            }

            if (returnFirstIfNoIndex && type == MediaStreamType.Audio)
            {
                return streams.FirstOrDefault(i => i.Channels.HasValue && i.Channels.Value > 0) ??
                       streams.FirstOrDefault();
            }

            // Just return the first one
            return returnFirstIfNoIndex ? streams.FirstOrDefault() : null;
        }

        /// <summary>
        /// Gets the graphical subtitle param.
        /// </summary>
        public string GetGraphicalSubtitleParam(
            EncodingJobInfo state,
            EncodingOptions options,
            string outputVideoCodec)
        {
            outputVideoCodec ??= string.Empty;

            var outputSizeParam = string.Empty;
            var request = state.BaseRequest;

            // Add resolution params, if specified
            if (request.Width.HasValue
                || request.Height.HasValue
                || request.MaxHeight.HasValue
                || request.MaxWidth.HasValue)
            {
                outputSizeParam = GetOutputSizeParam(state, options, outputVideoCodec).TrimEnd('"');

                var index = outputSizeParam.IndexOf("hwdownload", StringComparison.OrdinalIgnoreCase);
                if (index != -1)
                {
                    outputSizeParam = "," + outputSizeParam.Substring(index);
                }
                else
                {
                    index = outputSizeParam.IndexOf("format", StringComparison.OrdinalIgnoreCase);
                    if (index != -1)
                    {
                        outputSizeParam = "," + outputSizeParam.Substring(index);
                    }
                    else
                    {
                        index = outputSizeParam.IndexOf("yadif", StringComparison.OrdinalIgnoreCase);
                        if (index != -1)
                        {
                            outputSizeParam = "," + outputSizeParam.Substring(index);
                        }
                        else
                        {
                            index = outputSizeParam.IndexOf("scale", StringComparison.OrdinalIgnoreCase);
                            if (index != -1)
                            {
                                outputSizeParam = "," + outputSizeParam.Substring(index);
                            }
                        }
                    }
                }
            }

            var videoSizeParam = string.Empty;
            var videoDecoder = GetHardwareAcceleratedVideoDecoder(state, options) ?? string.Empty;

            // Setup subtitle scaling
            if (state.VideoStream != null && state.VideoStream.Width.HasValue && state.VideoStream.Height.HasValue)
            {
                videoSizeParam = string.Format(
                    CultureInfo.InvariantCulture,
                    "scale={0}:{1}",
                    state.VideoStream.Width.Value,
                    state.VideoStream.Height.Value);

                // For QSV, feed it into hardware encoder now
                if (string.Equals(outputVideoCodec, "h264_qsv", StringComparison.OrdinalIgnoreCase))
                {
                    videoSizeParam += ",hwupload=extra_hw_frames=64";
                }

                // For VAAPI and CUVID decoder
                // these encoders cannot automatically adjust the size of graphical subtitles to fit the output video,
                // thus needs to be manually adjusted.
                if (videoDecoder.IndexOf("cuvid", StringComparison.OrdinalIgnoreCase) != -1
                    || (IsVaapiSupported(state) && string.Equals(options.HardwareAccelerationType, "vaapi", StringComparison.OrdinalIgnoreCase)
                        && (videoDecoder.IndexOf("vaapi", StringComparison.OrdinalIgnoreCase) != -1
                            || outputVideoCodec.IndexOf("vaapi", StringComparison.OrdinalIgnoreCase) != -1)))
                {
                    var videoStream = state.VideoStream;
                    var inputWidth = videoStream?.Width;
                    var inputHeight = videoStream?.Height;
                    var (width, height) = GetFixedOutputSize(inputWidth, inputHeight, request.Width, request.Height, request.MaxWidth, request.MaxHeight);

                    if (width.HasValue && height.HasValue)
                    {
                        videoSizeParam = string.Format(
                        CultureInfo.InvariantCulture,
                        "scale={0}:{1}",
                        width.Value,
                        height.Value);
                    }
                }
            }

            var mapPrefix = state.SubtitleStream.IsExternal ?
                1 :
                0;

            var subtitleStreamIndex = state.SubtitleStream.IsExternal
                ? 0
                : state.SubtitleStream.Index;

            // Setup default filtergraph utilizing FFMpeg overlay() and FFMpeg scale() (see the return of this function for index reference)
            var retStr = " -filter_complex \"[{0}:{1}]{4}[sub];[0:{2}][sub]overlay{3}\"";

            // When the input may or may not be hardware VAAPI decodable
            if (string.Equals(outputVideoCodec, "h264_vaapi", StringComparison.OrdinalIgnoreCase))
            {
                /*
                    [base]: HW scaling video to OutputSize
                    [sub]: SW scaling subtitle to FixedOutputSize
                    [base][sub]: SW overlay
                */
                outputSizeParam = outputSizeParam.TrimStart(',');
                retStr = " -filter_complex \"[{0}:{1}]{4}[sub];[0:{2}]{3},hwdownload[base];[base][sub]overlay,format=nv12,hwupload\"";
            }

            // If we're hardware VAAPI decoding and software encoding, download frames from the decoder first
            else if (IsVaapiSupported(state) && videoDecoder.IndexOf("vaapi", StringComparison.OrdinalIgnoreCase) != -1
                && string.Equals(outputVideoCodec, "libx264", StringComparison.OrdinalIgnoreCase))
            {
                /*
                    [base]: SW scaling video to OutputSize
                    [sub]: SW scaling subtitle to FixedOutputSize
                    [base][sub]: SW overlay
                */
                outputSizeParam = outputSizeParam.TrimStart(',');
                retStr = " -filter_complex \"[{0}:{1}]{4}[sub];[0:{2}]{3}[base];[base][sub]overlay\"";
            }
            else if (string.Equals(outputVideoCodec, "h264_qsv", StringComparison.OrdinalIgnoreCase))
            {
                /*
                    QSV in FFMpeg can now setup hardware overlay for transcodes.
                    For software decoding and hardware encoding option, frames must be hwuploaded into hardware
                    with fixed frame size.
                */
                if (videoDecoder.IndexOf("qsv", StringComparison.OrdinalIgnoreCase) != -1)
                {
                    retStr = " -filter_complex \"[{0}:{1}]{4}[sub];[0:{2}][sub]overlay_qsv=x=(W-w)/2:y=(H-h)/2{3}\"";
                }
                else
                {
                    retStr = " -filter_complex \"[{0}:{1}]{4}[sub];[0:{2}]hwupload=extra_hw_frames=64[v];[v][sub]overlay_qsv=x=(W-w)/2:y=(H-h)/2{3}\"";
                }
            }

            return string.Format(
                CultureInfo.InvariantCulture,
                retStr,
                mapPrefix,
                subtitleStreamIndex,
                state.VideoStream.Index,
                outputSizeParam,
                videoSizeParam);
        }

        private (int? width, int? height) GetFixedOutputSize(
            int? videoWidth,
            int? videoHeight,
            int? requestedWidth,
            int? requestedHeight,
            int? requestedMaxWidth,
            int? requestedMaxHeight)
        {
            if (!videoWidth.HasValue && !requestedWidth.HasValue)
            {
                return (null, null);
            }
            if (!videoHeight.HasValue && !requestedHeight.HasValue)
            {
                return (null, null);
            }

            decimal inputWidth = Convert.ToDecimal(videoWidth ?? requestedWidth);
            decimal inputHeight = Convert.ToDecimal(videoHeight ?? requestedHeight);
            decimal outputWidth = requestedWidth.HasValue ? Convert.ToDecimal(requestedWidth.Value) : inputWidth;
            decimal outputHeight = requestedHeight.HasValue ? Convert.ToDecimal(requestedHeight.Value) : inputHeight;
            decimal maximumWidth = requestedMaxWidth.HasValue ? Convert.ToDecimal(requestedMaxWidth.Value) : outputWidth;
            decimal maximumHeight = requestedMaxHeight.HasValue ? Convert.ToDecimal(requestedMaxHeight.Value) : outputHeight;

            if (outputWidth > maximumWidth || outputHeight > maximumHeight)
            {
                var scale = Math.Min(maximumWidth / outputWidth, maximumHeight / outputHeight);
                outputWidth = Math.Min(maximumWidth, Math.Truncate(outputWidth * scale));
                outputHeight = Math.Min(maximumHeight, Math.Truncate(outputHeight * scale));
            }

            outputWidth = 2 * Math.Truncate(outputWidth / 2);
            outputHeight = 2 * Math.Truncate(outputHeight / 2);

            return (Convert.ToInt32(outputWidth), Convert.ToInt32(outputHeight));
        }

        public List<string> GetScalingFilters(EncodingJobInfo state,
            int? videoWidth,
            int? videoHeight,
            Video3DFormat? threedFormat,
            string videoDecoder,
            string videoEncoder,
            int? requestedWidth,
            int? requestedHeight,
            int? requestedMaxWidth,
            int? requestedMaxHeight)
        {
            var filters = new List<string>();
            var (width, height) = GetFixedOutputSize(
                videoWidth,
                videoHeight,
                requestedWidth,
                requestedHeight,
                requestedMaxWidth,
                requestedMaxHeight);

            var hasTextSubs = state.SubtitleStream != null && state.SubtitleStream.IsTextSubtitleStream && state.SubtitleDeliveryMethod == SubtitleDeliveryMethod.Encode;

            if ((string.Equals(videoEncoder, "h264_vaapi", StringComparison.OrdinalIgnoreCase)
                || (string.Equals(videoEncoder, "h264_qsv", StringComparison.OrdinalIgnoreCase) && !hasTextSubs))
                && width.HasValue
                && height.HasValue)
            {
                // Given the input dimensions (inputWidth, inputHeight), determine the output dimensions
                // (outputWidth, outputHeight). The user may request precise output dimensions or maximum
                // output dimensions. Output dimensions are guaranteed to be even.
                var outputWidth = width.Value;
                var outputHeight = height.Value;
                var vaapi_or_qsv = string.Equals(videoEncoder, "h264_qsv", StringComparison.OrdinalIgnoreCase) ? "qsv" : "vaapi";

                if (!videoWidth.HasValue
                    || outputWidth != videoWidth.Value
                    || !videoHeight.HasValue
                    || outputHeight != videoHeight.Value)
                {
                    // Force nv12 pixel format to enable 10-bit to 8-bit colour conversion.
                    filters.Add(
                        string.Format(
                            CultureInfo.InvariantCulture,
                            "scale_{0}=w={1}:h={2}:format=nv12",
                            vaapi_or_qsv,
                            outputWidth,
                            outputHeight));
                }
                else
                {
                    filters.Add(string.Format(CultureInfo.InvariantCulture, "scale_{0}=format=nv12", vaapi_or_qsv));
                }
            }
            else if ((videoDecoder ?? string.Empty).IndexOf("cuvid", StringComparison.OrdinalIgnoreCase) != -1
                && width.HasValue
                && height.HasValue)
            {
                // Nothing to do, it's handled as an input resize filter
            }
            else
            {
                var isExynosV4L2 = string.Equals(videoEncoder, "h264_v4l2m2m", StringComparison.OrdinalIgnoreCase);

                // If fixed dimensions were supplied
                if (requestedWidth.HasValue && requestedHeight.HasValue)
                {
                    if (isExynosV4L2)
                    {
                        var widthParam = requestedWidth.Value.ToString(_usCulture);
                        var heightParam = requestedHeight.Value.ToString(_usCulture);

                        filters.Add(
                            string.Format(
                                CultureInfo.InvariantCulture,
                                "scale=trunc({0}/64)*64:trunc({1}/2)*2",
                                widthParam,
                                heightParam));
                    }
                    else
                    {
                        filters.Add(GetFixedSizeScalingFilter(threedFormat, requestedWidth.Value, requestedHeight.Value));
                    }
                }

                // If Max dimensions were supplied, for width selects lowest even number between input width and width req size and selects lowest even number from in width*display aspect and requested size
                else if (requestedMaxWidth.HasValue && requestedMaxHeight.HasValue)
                {
                    var maxWidthParam = requestedMaxWidth.Value.ToString(_usCulture);
                    var maxHeightParam = requestedMaxHeight.Value.ToString(_usCulture);

                    if (isExynosV4L2)
                    {
                        filters.Add(
                            string.Format(
                                CultureInfo.InvariantCulture,
                                "scale=trunc(min(max(iw\\,ih*dar)\\,min({0}\\,{1}*dar))/64)*64:trunc(min(max(iw/dar\\,ih)\\,min({0}/dar\\,{1}))/2)*2",
                                maxWidthParam,
                                maxHeightParam));
                    }
                    else
                    {
                        filters.Add(
                            string.Format(
                                CultureInfo.InvariantCulture,
                                "scale=trunc(min(max(iw\\,ih*dar)\\,min({0}\\,{1}*dar))/2)*2:trunc(min(max(iw/dar\\,ih)\\,min({0}/dar\\,{1}))/2)*2",
                                maxWidthParam,
                                maxHeightParam));
                    }
                }

                // If a fixed width was requested
                else if (requestedWidth.HasValue)
                {
                    if (threedFormat.HasValue)
                    {
                        // This method can handle 0 being passed in for the requested height
                        filters.Add(GetFixedSizeScalingFilter(threedFormat, requestedWidth.Value, 0));
                    }
                    else
                    {
                        var widthParam = requestedWidth.Value.ToString(_usCulture);

                        filters.Add(
                            string.Format(
                                CultureInfo.InvariantCulture,
                                "scale={0}:trunc(ow/a/2)*2",
                                widthParam));
                    }
                }

                // If a fixed height was requested
                else if (requestedHeight.HasValue)
                {
                    var heightParam = requestedHeight.Value.ToString(_usCulture);

                    if (isExynosV4L2)
                    {
                        filters.Add(
                            string.Format(
                                CultureInfo.InvariantCulture,
                                "scale=trunc(oh*a/64)*64:{0}",
                                heightParam));
                    }
                    else
                    {
                        filters.Add(
                            string.Format(
                                CultureInfo.InvariantCulture,
                                "scale=trunc(oh*a/2)*2:{0}",
                                heightParam));
                    }
                }

                // If a max width was requested
                else if (requestedMaxWidth.HasValue)
                {
                    var maxWidthParam = requestedMaxWidth.Value.ToString(_usCulture);

                    if (isExynosV4L2)
                    {
                        filters.Add(
                            string.Format(
                                CultureInfo.InvariantCulture,
                                "scale=trunc(min(max(iw\\,ih*dar)\\,{0})/64)*64:trunc(ow/dar/2)*2",
                                maxWidthParam));
                    }
                    else
                    {
                        filters.Add(
                            string.Format(
                                CultureInfo.InvariantCulture,
                                "scale=trunc(min(max(iw\\,ih*dar)\\,{0})/2)*2:trunc(ow/dar/2)*2",
                                maxWidthParam));
                    }
                }

                // If a max height was requested
                else if (requestedMaxHeight.HasValue)
                {
                    var maxHeightParam = requestedMaxHeight.Value.ToString(_usCulture);

                    if (isExynosV4L2)
                    {
                        filters.Add(
                            string.Format(
                                CultureInfo.InvariantCulture,
                                "scale=trunc(oh*a/64)*64:min(max(iw/dar\\,ih)\\,{0})",
                                maxHeightParam));
                    }
                    else
                    {
                        filters.Add(
                            string.Format(
                                CultureInfo.InvariantCulture,
                                "scale=trunc(oh*a/2)*2:min(max(iw/dar\\,ih)\\,{0})",
                                maxHeightParam));
                    }
                }
            }

            return filters;
        }

        private string GetFixedSizeScalingFilter(Video3DFormat? threedFormat, int requestedWidth, int requestedHeight)
        {
            var widthParam = requestedWidth.ToString(CultureInfo.InvariantCulture);
            var heightParam = requestedHeight.ToString(CultureInfo.InvariantCulture);

            string filter = null;

            if (threedFormat.HasValue)
            {
                switch (threedFormat.Value)
                {
                    case Video3DFormat.HalfSideBySide:
                        filter = "crop=iw/2:ih:0:0,scale=(iw*2):ih,setdar=dar=a,crop=min(iw\\,ih*dar):min(ih\\,iw/dar):(iw-min(iw\\,iw*sar))/2:(ih - min (ih\\,ih/sar))/2,setsar=sar=1,scale={0}:trunc({0}/dar/2)*2";
                        // hsbs crop width in half,scale to correct size, set the display aspect,crop out any black bars we may have made the scale width to requestedWidth. Work out the correct height based on the display aspect it will maintain the aspect where -1 in this case (3d) may not.
                        break;
                    case Video3DFormat.FullSideBySide:
                        filter = "crop=iw/2:ih:0:0,setdar=dar=a,crop=min(iw\\,ih*dar):min(ih\\,iw/dar):(iw-min(iw\\,iw*sar))/2:(ih - min (ih\\,ih/sar))/2,setsar=sar=1,scale={0}:trunc({0}/dar/2)*2";
                        //fsbs crop width in half,set the display aspect,crop out any black bars we may have made the scale width to requestedWidth.
                        break;
                    case Video3DFormat.HalfTopAndBottom:
                        filter = "crop=iw:ih/2:0:0,scale=(iw*2):ih),setdar=dar=a,crop=min(iw\\,ih*dar):min(ih\\,iw/dar):(iw-min(iw\\,iw*sar))/2:(ih - min (ih\\,ih/sar))/2,setsar=sar=1,scale={0}:trunc({0}/dar/2)*2";
                        //htab crop height in half,scale to correct size, set the display aspect,crop out any black bars we may have made the scale width to requestedWidth
                        break;
                    case Video3DFormat.FullTopAndBottom:
                        filter = "crop=iw:ih/2:0:0,setdar=dar=a,crop=min(iw\\,ih*dar):min(ih\\,iw/dar):(iw-min(iw\\,iw*sar))/2:(ih - min (ih\\,ih/sar))/2,setsar=sar=1,scale={0}:trunc({0}/dar/2)*2";
                        // ftab crop height in half, set the display aspect,crop out any black bars we may have made the scale width to requestedWidth
                        break;
                    default:
                        break;
                }
            }

            // default
            if (filter == null)
            {
                if (requestedHeight > 0)
                {
                    filter = "scale=trunc({0}/2)*2:trunc({1}/2)*2";
                }
                else
                {
                    filter = "scale={0}:trunc({0}/dar/2)*2";
                }
            }

            return string.Format(CultureInfo.InvariantCulture, filter, widthParam, heightParam);
        }

        /// <summary>
        /// If we're going to put a fixed size on the command line, this will calculate it
        /// </summary>
        public string GetOutputSizeParam(
            EncodingJobInfo state,
            EncodingOptions options,
            string outputVideoCodec)
        {
            // http://sonnati.wordpress.com/2012/10/19/ffmpeg-the-swiss-army-knife-of-internet-streaming-part-vi/

            var request = state.BaseRequest;

            var videoStream = state.VideoStream;
            var filters = new List<string>();

            var videoDecoder = GetHardwareAcceleratedVideoDecoder(state, options) ?? string.Empty;
            var inputWidth = videoStream?.Width;
            var inputHeight = videoStream?.Height;
            var threeDFormat = state.MediaSource.Video3DFormat;

            var hasTextSubs = state.SubtitleStream != null && state.SubtitleStream.IsTextSubtitleStream && state.SubtitleDeliveryMethod == SubtitleDeliveryMethod.Encode;

            // When the input may or may not be hardware VAAPI decodable
            if (string.Equals(outputVideoCodec, "h264_vaapi", StringComparison.OrdinalIgnoreCase))
            {
                filters.Add("format=nv12|vaapi");
                filters.Add("hwupload");
            }

            // When the input may or may not be hardware QSV decodable
            else if (string.Equals(outputVideoCodec, "h264_qsv", StringComparison.OrdinalIgnoreCase))
            {
                if (!hasTextSubs)
                {
                    filters.Add("format=nv12|qsv");
                    filters.Add("hwupload=extra_hw_frames=64");
                }
            }

            // If we're hardware VAAPI decoding and software encoding, download frames from the decoder first
            else if (videoDecoder.IndexOf("vaapi", StringComparison.OrdinalIgnoreCase) != -1
                && string.Equals(outputVideoCodec, "libx264", StringComparison.OrdinalIgnoreCase))
            {
                var codec = videoStream.Codec.ToLowerInvariant();
                var isColorDepth10 = !string.IsNullOrEmpty(videoStream.Profile) && (videoStream.Profile.Contains("Main 10", StringComparison.OrdinalIgnoreCase)
                    || videoStream.Profile.Contains("High 10", StringComparison.OrdinalIgnoreCase));

                // Assert 10-bit hardware VAAPI decodable
                if (isColorDepth10 && (string.Equals(codec, "hevc", StringComparison.OrdinalIgnoreCase)
                    || string.Equals(codec, "h265", StringComparison.OrdinalIgnoreCase)
                    || string.Equals(codec, "vp9", StringComparison.OrdinalIgnoreCase)))
                {
                    /*
                        Download data from GPU to CPU as p010le format.
                        Colorspace conversion is unnecessary here as libx264 will handle it.
                        If this step is missing, it will fail on AMD but not on intel.
                    */
                    filters.Add("hwdownload");
                    filters.Add("format=p010le");
                }

                // Assert 8-bit hardware VAAPI decodable
                else if (!isColorDepth10)
                {
                    filters.Add("hwdownload");
                    filters.Add("format=nv12");
                }
            }

            // Add hardware deinterlace filter before scaling filter
            if (state.DeInterlace("h264", true))
            {
                if (string.Equals(outputVideoCodec, "h264_vaapi", StringComparison.OrdinalIgnoreCase))
                {
                    filters.Add(string.Format(CultureInfo.InvariantCulture, "deinterlace_vaapi"));
                }
                else if (string.Equals(outputVideoCodec, "h264_qsv", StringComparison.OrdinalIgnoreCase))
                {
                    if (!hasTextSubs)
                    {
                        filters.Add(string.Format(CultureInfo.InvariantCulture, "deinterlace_qsv"));
                    }
                }
            }

            // Add software deinterlace filter before scaling filter
            if (((state.DeInterlace("h264", true) || state.DeInterlace("h265", true) || state.DeInterlace("hevc", true))
                && !string.Equals(outputVideoCodec, "h264_vaapi", StringComparison.OrdinalIgnoreCase)
                && !string.Equals(outputVideoCodec, "h264_qsv", StringComparison.OrdinalIgnoreCase))
                    || (hasTextSubs && state.DeInterlace("h264", true) && string.Equals(outputVideoCodec, "h264_qsv", StringComparison.OrdinalIgnoreCase)))
            {
                var inputFramerate = videoStream?.RealFrameRate;

                // If it is already 60fps then it will create an output framerate that is much too high for roku and others to handle
                if (string.Equals(options.DeinterlaceMethod, "yadif_bob", StringComparison.OrdinalIgnoreCase) && (inputFramerate ?? 60) <= 30)
                {
                    filters.Add("yadif=1:-1:0");
                }
                else
                {
                    filters.Add("yadif=0:-1:0");
                }
            }

            // Add scaling filter: scale_*=format=nv12 or scale_*=w=*:h=*:format=nv12 or scale=expr
            filters.AddRange(GetScalingFilters(state, inputWidth, inputHeight, threeDFormat, videoDecoder, outputVideoCodec, request.Width, request.Height, request.MaxWidth, request.MaxHeight));

            // Add parameters to use VAAPI with burn-in text subttiles (GH issue #642)
            if (string.Equals(outputVideoCodec, "h264_vaapi", StringComparison.OrdinalIgnoreCase))
            {
                if (state.SubtitleStream != null
                    && state.SubtitleStream.IsTextSubtitleStream
                    && state.SubtitleDeliveryMethod == SubtitleDeliveryMethod.Encode)
                {
                    // Test passed on Intel and AMD gfx
                    filters.Add("hwmap=mode=read+write");
                    filters.Add("format=nv12");
                }
            }

            var output = string.Empty;

            if (state.SubtitleStream != null
                && state.SubtitleStream.IsTextSubtitleStream
                && state.SubtitleDeliveryMethod == SubtitleDeliveryMethod.Encode)
            {
                var subParam = GetTextSubtitleParam(state);

                filters.Add(subParam);

                // Ensure proper filters are passed to ffmpeg in case of hardware acceleration via VA-API
                // Reference: https://trac.ffmpeg.org/wiki/Hardware/VAAPI
                if (string.Equals(outputVideoCodec, "h264_vaapi", StringComparison.OrdinalIgnoreCase))
                {
                    filters.Add("hwmap");
                }
            }

            if (filters.Count > 0)
            {
                output += string.Format(
                    CultureInfo.InvariantCulture,
                    " -vf \"{0}\"",
                    string.Join(",", filters));
            }

            return output;
        }


        /// <summary>
        /// Gets the number of threads.
        /// </summary>
        public int GetNumberOfThreads(EncodingJobInfo state, EncodingOptions encodingOptions, string outputVideoCodec)
        {
            if (string.Equals(outputVideoCodec, "libvpx", StringComparison.OrdinalIgnoreCase))
            {
                // per docs:
                // -threads    number of threads to use for encoding, can't be 0 [auto] with VP8
                //             (recommended value : number of real cores - 1)
                return Math.Max(Environment.ProcessorCount - 1, 1);
            }

            var threads = state.BaseRequest.CpuCoreLimit ?? encodingOptions.EncodingThreadCount;

            // Automatic
            if (threads <= 0 || threads >= Environment.ProcessorCount)
            {
                return 0;
            }

            return threads;
        }

        public void TryStreamCopy(EncodingJobInfo state)
        {
            if (state.VideoStream != null && CanStreamCopyVideo(state, state.VideoStream))
            {
                state.OutputVideoCodec = "copy";
            }
            else
            {
                var user = state.User;

                // If the user doesn't have access to transcoding, then force stream copy, regardless of whether it will be compatible or not
                if (user != null && !user.Policy.EnableVideoPlaybackTranscoding)
                {
                    state.OutputVideoCodec = "copy";
                }
            }

            if (state.AudioStream != null
                && CanStreamCopyAudio(state, state.AudioStream, state.SupportedAudioCodecs))
            {
                state.OutputAudioCodec = "copy";
            }
            else
            {
                var user = state.User;

                // If the user doesn't have access to transcoding, then force stream copy, regardless of whether it will be compatible or not
                if (user != null && !user.Policy.EnableAudioPlaybackTranscoding)
                {
                    state.OutputAudioCodec = "copy";
                }
            }
        }

        public string GetProbeSizeArgument(int numInputFiles)
            => numInputFiles > 1 ? "-probesize " + _configuration.GetFFmpegProbeSize() : string.Empty;

        public string GetAnalyzeDurationArgument(int numInputFiles)
            => numInputFiles > 1 ? "-analyzeduration " + _configuration.GetFFmpegAnalyzeDuration() : string.Empty;

        public string GetInputModifier(EncodingJobInfo state, EncodingOptions encodingOptions)
        {
            var inputModifier = string.Empty;

            var numInputFiles = state.PlayableStreamFileNames.Length > 0 ? state.PlayableStreamFileNames.Length : 1;
            var probeSizeArgument = GetProbeSizeArgument(numInputFiles);

            string analyzeDurationArgument;
            if (state.MediaSource.AnalyzeDurationMs.HasValue)
            {
                analyzeDurationArgument = "-analyzeduration " + (state.MediaSource.AnalyzeDurationMs.Value * 1000).ToString(CultureInfo.InvariantCulture);
            }
            else
            {
                analyzeDurationArgument = GetAnalyzeDurationArgument(numInputFiles);
            }

            if (!string.IsNullOrEmpty(probeSizeArgument))
            {
                inputModifier += " " + probeSizeArgument;
            }

            if (!string.IsNullOrEmpty(analyzeDurationArgument))
            {
                inputModifier += " " + analyzeDurationArgument;
            }

            inputModifier = inputModifier.Trim();

            var userAgentParam = GetUserAgentParam(state);

            if (!string.IsNullOrEmpty(userAgentParam))
            {
                inputModifier += " " + userAgentParam;
            }

            inputModifier = inputModifier.Trim();

            inputModifier += " " + GetFastSeekCommandLineParameter(state.BaseRequest);
            inputModifier = inputModifier.Trim();

            if (state.InputProtocol == MediaProtocol.Rtsp)
            {
                inputModifier += " -rtsp_transport tcp -rtsp_transport udp -rtsp_flags prefer_tcp";
            }

            if (!string.IsNullOrEmpty(state.InputAudioSync))
            {
                inputModifier += " -async " + state.InputAudioSync;
            }

            if (!string.IsNullOrEmpty(state.InputVideoSync))
            {
                inputModifier += " -vsync " + state.InputVideoSync;
            }

            if (state.ReadInputAtNativeFramerate && state.InputProtocol != MediaProtocol.Rtsp)
            {
                inputModifier += " -re";
            }

            var flags = new List<string>();
            if (state.IgnoreInputDts)
            {
                flags.Add("+igndts");
            }

            if (state.IgnoreInputIndex)
            {
                flags.Add("+ignidx");
            }

            if (state.GenPtsInput || EncodingHelper.IsCopyCodec(state.OutputVideoCodec))
            {
                flags.Add("+genpts");
            }

            if (state.DiscardCorruptFramesInput)
            {
                flags.Add("+discardcorrupt");
            }

            if (state.EnableFastSeekInput)
            {
                flags.Add("+fastseek");
            }

            if (flags.Count > 0)
            {
                inputModifier += " -fflags " + string.Join(string.Empty, flags);
            }

            var videoDecoder = GetHardwareAcceleratedVideoDecoder(state, encodingOptions);

            if (!string.IsNullOrEmpty(videoDecoder))
            {
                inputModifier += " " + videoDecoder;

                if ((videoDecoder ?? string.Empty).IndexOf("cuvid", StringComparison.OrdinalIgnoreCase) != -1)
                {
                    var videoStream = state.VideoStream;
                    var inputWidth = videoStream?.Width;
                    var inputHeight = videoStream?.Height;
                    var request = state.BaseRequest;

                    var (width, height) = GetFixedOutputSize(inputWidth, inputHeight, request.Width, request.Height, request.MaxWidth, request.MaxHeight);

                    if ((videoDecoder ?? string.Empty).IndexOf("cuvid", StringComparison.OrdinalIgnoreCase) != -1
                        && width.HasValue
                        && height.HasValue)
                    {
                        inputModifier += string.Format(
                            CultureInfo.InvariantCulture,
                            " -resize {0}x{1}",
                            width.Value,
                            height.Value);
                    }
                }
            }

            if (state.IsVideoRequest)
            {
                var outputVideoCodec = GetVideoEncoder(state, encodingOptions);

                // Important: If this is ever re-enabled, make sure not to use it with wtv because it breaks seeking
                if (!string.Equals(state.InputContainer, "wtv", StringComparison.OrdinalIgnoreCase)
                    && state.TranscodingType != TranscodingJobType.Progressive
                    && !state.EnableBreakOnNonKeyFrames(outputVideoCodec)
                    && (state.BaseRequest.StartTimeTicks ?? 0) > 0)
                {
                    inputModifier += " -noaccurate_seek";
                }

                if (!string.IsNullOrEmpty(state.InputContainer) && state.VideoType == VideoType.VideoFile && string.IsNullOrEmpty(encodingOptions.HardwareAccelerationType))
                {
                    var inputFormat = GetInputFormat(state.InputContainer);
                    if (!string.IsNullOrEmpty(inputFormat))
                    {
                        inputModifier += " -f " + inputFormat;
                    }
                }
            }

            if (state.MediaSource.RequiresLooping)
            {
                inputModifier += " -stream_loop -1 -reconnect_at_eof 1 -reconnect_streamed 1 -reconnect_delay_max 2";
            }

            return inputModifier;
        }


        public void AttachMediaSourceInfo(
            EncodingJobInfo state,
            MediaSourceInfo mediaSource,
            string requestedUrl)
        {
            if (state == null)
            {
                throw new ArgumentNullException(nameof(state));
            }

            if (mediaSource == null)
            {
                throw new ArgumentNullException(nameof(mediaSource));
            }

            var path = mediaSource.Path;
            var protocol = mediaSource.Protocol;

            if (!string.IsNullOrEmpty(mediaSource.EncoderPath) && mediaSource.EncoderProtocol.HasValue)
            {
                path = mediaSource.EncoderPath;
                protocol = mediaSource.EncoderProtocol.Value;
            }

            state.MediaPath = path;
            state.InputProtocol = protocol;
            state.InputContainer = mediaSource.Container;
            state.RunTimeTicks = mediaSource.RunTimeTicks;
            state.RemoteHttpHeaders = mediaSource.RequiredHttpHeaders;

            state.IsoType = mediaSource.IsoType;

            if (mediaSource.VideoType.HasValue)
            {
                state.VideoType = mediaSource.VideoType.Value;

                if (mediaSource.VideoType.Value == VideoType.BluRay || mediaSource.VideoType.Value == VideoType.Dvd)
                {
                    state.PlayableStreamFileNames = Video.QueryPlayableStreamFiles(state.MediaPath, mediaSource.VideoType.Value).Select(Path.GetFileName).ToArray();
                }
                else if (mediaSource.VideoType.Value == VideoType.Iso && state.IsoType == IsoType.BluRay)
                {
                    state.PlayableStreamFileNames = Video.QueryPlayableStreamFiles(state.MediaPath, VideoType.BluRay).Select(Path.GetFileName).ToArray();
                }
                else if (mediaSource.VideoType.Value == VideoType.Iso && state.IsoType == IsoType.Dvd)
                {
                    state.PlayableStreamFileNames = Video.QueryPlayableStreamFiles(state.MediaPath, VideoType.Dvd).Select(Path.GetFileName).ToArray();
                }
                else
                {
                    state.PlayableStreamFileNames = Array.Empty<string>();
                }
            }
            else
            {
                state.PlayableStreamFileNames = Array.Empty<string>();
            }

            if (mediaSource.Timestamp.HasValue)
            {
                state.InputTimestamp = mediaSource.Timestamp.Value;
            }

            state.RunTimeTicks = mediaSource.RunTimeTicks;
            state.RemoteHttpHeaders = mediaSource.RequiredHttpHeaders;
            state.ReadInputAtNativeFramerate = mediaSource.ReadAtNativeFramerate;

            if (state.ReadInputAtNativeFramerate
                || mediaSource.Protocol == MediaProtocol.File
                && string.Equals(mediaSource.Container, "wtv", StringComparison.OrdinalIgnoreCase))
            {
                state.InputVideoSync = "-1";
                state.InputAudioSync = "1";
            }

            if (string.Equals(mediaSource.Container, "wma", StringComparison.OrdinalIgnoreCase)
                || string.Equals(mediaSource.Container, "asf", StringComparison.OrdinalIgnoreCase))
            {
                // Seeing some stuttering when transcoding wma to audio-only HLS
                state.InputAudioSync = "1";
            }

            var mediaStreams = mediaSource.MediaStreams;

            if (state.IsVideoRequest)
            {
                var videoRequest = state.BaseRequest;

                if (string.IsNullOrEmpty(videoRequest.VideoCodec))
                {
                    if (string.IsNullOrEmpty(requestedUrl))
                    {
                        requestedUrl = "test." + videoRequest.Container;
                    }

                    videoRequest.VideoCodec = InferVideoCodec(requestedUrl);
                }

                state.VideoStream = GetMediaStream(mediaStreams, videoRequest.VideoStreamIndex, MediaStreamType.Video);
                state.SubtitleStream = GetMediaStream(mediaStreams, videoRequest.SubtitleStreamIndex, MediaStreamType.Subtitle, false);
                state.SubtitleDeliveryMethod = videoRequest.SubtitleMethod;
                state.AudioStream = GetMediaStream(mediaStreams, videoRequest.AudioStreamIndex, MediaStreamType.Audio);

                if (state.SubtitleStream != null && !state.SubtitleStream.IsExternal)
                {
                    state.InternalSubtitleStreamOffset = mediaStreams.Where(i => i.Type == MediaStreamType.Subtitle && !i.IsExternal).ToList().IndexOf(state.SubtitleStream);
                }

                EnforceResolutionLimit(state);

                NormalizeSubtitleEmbed(state);
            }
            else
            {
                state.AudioStream = GetMediaStream(mediaStreams, null, MediaStreamType.Audio, true);
            }

            state.MediaSource = mediaSource;

            var request = state.BaseRequest;
            if (!string.IsNullOrWhiteSpace(request.AudioCodec))
            {
                var supportedAudioCodecsList = request.AudioCodec.Split(new[] { ',' }, StringSplitOptions.RemoveEmptyEntries).ToList();

                ShiftAudioCodecsIfNeeded(supportedAudioCodecsList, state.AudioStream);

                state.SupportedAudioCodecs = supportedAudioCodecsList.ToArray();

                request.AudioCodec = state.SupportedAudioCodecs.FirstOrDefault(i => _mediaEncoder.CanEncodeToAudioCodec(i))
                    ?? state.SupportedAudioCodecs.FirstOrDefault();
            }
        }

        private void ShiftAudioCodecsIfNeeded(List<string> audioCodecs, MediaStream audioStream)
        {
            // Nothing to do here
            if (audioCodecs.Count < 2)
            {
                return;
            }

            var inputChannels = audioStream == null ? 6 : audioStream.Channels ?? 6;
            if (inputChannels >= 6)
            {
                return;
            }

            // Transcoding to 2ch ac3 almost always causes a playback failure
            // Keep it in the supported codecs list, but shift it to the end of the list so that if transcoding happens, another codec is used
            var shiftAudioCodecs = new[] { "ac3", "eac3" };
            if (audioCodecs.All(i => shiftAudioCodecs.Contains(i, StringComparer.OrdinalIgnoreCase)))
            {
                return;
            }

            while (shiftAudioCodecs.Contains(audioCodecs[0], StringComparer.OrdinalIgnoreCase))
            {
                var removed = shiftAudioCodecs[0];
                audioCodecs.RemoveAt(0);
                audioCodecs.Add(removed);
            }
        }

        private void NormalizeSubtitleEmbed(EncodingJobInfo state)
        {
            if (state.SubtitleStream == null || state.SubtitleDeliveryMethod != SubtitleDeliveryMethod.Embed)
            {
                return;
            }

            // This is tricky to remux in, after converting to dvdsub it's not positioned correctly
            // Therefore, let's just burn it in
            if (string.Equals(state.SubtitleStream.Codec, "DVBSUB", StringComparison.OrdinalIgnoreCase))
            {
                state.SubtitleDeliveryMethod = SubtitleDeliveryMethod.Encode;
            }
        }

        /// <summary>
        /// Gets the name of the output video codec
        /// </summary>
        protected string GetHardwareAcceleratedVideoDecoder(EncodingJobInfo state, EncodingOptions encodingOptions)
        {
<<<<<<< HEAD
            var videoType = state.MediaSource.VideoType ?? VideoType.VideoFile;
            var videoStream = state.VideoStream;
            var isColorDepth10 = !string.IsNullOrEmpty(videoStream.Profile) && (videoStream.Profile.Contains("Main 10", StringComparison.OrdinalIgnoreCase)
                || videoStream.Profile.Contains("High 10", StringComparison.OrdinalIgnoreCase));

            if (string.Equals(state.OutputVideoCodec, "copy", StringComparison.OrdinalIgnoreCase))
=======
            if (EncodingHelper.IsCopyCodec(state.OutputVideoCodec))
>>>>>>> 99c9d99d
            {
                return null;
            }

            // Only use alternative encoders for video files.
            // When using concat with folder rips, if the mfx session fails to initialize, ffmpeg will be stuck retrying and will not exit gracefully
            // Since transcoding of folder rips is expiremental anyway, it's not worth adding additional variables such as this.
            if (videoType != VideoType.VideoFile)
            {
                return null;
            }

            if (videoStream != null
                && !string.IsNullOrEmpty(videoStream.Codec)
                && !string.IsNullOrEmpty(encodingOptions.HardwareAccelerationType))
            {
                // Only hevc and vp9 formats have 10-bit hardware decoder support now.
                if (isColorDepth10 && !(string.Equals(videoStream.Codec, "hevc", StringComparison.OrdinalIgnoreCase)
                    || string.Equals(videoStream.Codec, "h265", StringComparison.OrdinalIgnoreCase)
                    || string.Equals(videoStream.Codec, "vp9", StringComparison.OrdinalIgnoreCase)))
                {
                    return null;
                }

                if (string.Equals(encodingOptions.HardwareAccelerationType, "qsv", StringComparison.OrdinalIgnoreCase))
                {
                    switch (videoStream.Codec.ToLowerInvariant())
                    {
                        case "avc":
                        case "h264":
                            if (_mediaEncoder.SupportsDecoder("h264_qsv") && encodingOptions.HardwareDecodingCodecs.Contains("h264", StringComparer.OrdinalIgnoreCase))
                            {
                                // qsv decoder does not support 10-bit input
                                if ((videoStream.BitDepth ?? 8) > 8)
                                {
                                    encodingOptions.HardwareDecodingCodecs = Array.Empty<string>();
                                    return null;
                                }
                                return "-c:v h264_qsv";
                            }
                            break;
                        case "hevc":
                        case "h265":
                            if (_mediaEncoder.SupportsDecoder("hevc_qsv") && encodingOptions.HardwareDecodingCodecs.Contains("hevc", StringComparer.OrdinalIgnoreCase))
                            {
                                return (isColorDepth10 &&
                                    !encodingOptions.EnableDecodingColorDepth10) ? null : "-c:v hevc_qsv";
                            }
                            break;
                        case "mpeg2video":
                            if (_mediaEncoder.SupportsDecoder("mpeg2_qsv") && encodingOptions.HardwareDecodingCodecs.Contains("mpeg2video", StringComparer.OrdinalIgnoreCase))
                            {
                                return "-c:v mpeg2_qsv";
                            }
                            break;
                        case "vc1":
                            if (_mediaEncoder.SupportsDecoder("vc1_qsv") && encodingOptions.HardwareDecodingCodecs.Contains("vc1", StringComparer.OrdinalIgnoreCase))
                            {
                                return "-c:v vc1_qsv";
                            }
                            break;
                        case "vp8":
                            if (_mediaEncoder.SupportsDecoder("vp8_qsv") && encodingOptions.HardwareDecodingCodecs.Contains("vp8", StringComparer.OrdinalIgnoreCase))
                            {
                                return "-c:v vp8_qsv";
                            }
                            break;
                        case "vp9":
                            if (_mediaEncoder.SupportsDecoder("vp9_qsv") && encodingOptions.HardwareDecodingCodecs.Contains("vp9", StringComparer.OrdinalIgnoreCase))
                            {
                                return (isColorDepth10 &&
                                    !encodingOptions.EnableDecodingColorDepth10) ? null : "-c:v vp9_qsv";
                            }
                            break;
                    }
                }
                else if (string.Equals(encodingOptions.HardwareAccelerationType, "nvenc", StringComparison.OrdinalIgnoreCase))
                {
                    switch (videoStream.Codec.ToLowerInvariant())
                    {
                        case "avc":
                        case "h264":
                            if (_mediaEncoder.SupportsDecoder("h264_cuvid") && encodingOptions.HardwareDecodingCodecs.Contains("h264", StringComparer.OrdinalIgnoreCase))
                            {
                                return (isColorDepth10 &&
                                    !encodingOptions.EnableDecodingColorDepth10) ? null : "-c:v h264_cuvid";
                            }
                            break;
                        case "hevc":
                        case "h265":
                            if (_mediaEncoder.SupportsDecoder("hevc_cuvid") && encodingOptions.HardwareDecodingCodecs.Contains("hevc", StringComparer.OrdinalIgnoreCase))
                            {
                                return (isColorDepth10 &&
                                    !encodingOptions.EnableDecodingColorDepth10) ? null : "-c:v hevc_cuvid";
                            }
                            break;
                        case "mpeg2video":
                            if (_mediaEncoder.SupportsDecoder("mpeg2_cuvid") && encodingOptions.HardwareDecodingCodecs.Contains("mpeg2video", StringComparer.OrdinalIgnoreCase))
                            {
                                return "-c:v mpeg2_cuvid";
                            }
                            break;
                        case "vc1":
                            if (_mediaEncoder.SupportsDecoder("vc1_cuvid") && encodingOptions.HardwareDecodingCodecs.Contains("vc1", StringComparer.OrdinalIgnoreCase))
                            {
                                return "-c:v vc1_cuvid";
                            }
                            break;
                        case "mpeg4":
                            if (_mediaEncoder.SupportsDecoder("mpeg4_cuvid") && encodingOptions.HardwareDecodingCodecs.Contains("mpeg4", StringComparer.OrdinalIgnoreCase))
                            {
                                return "-c:v mpeg4_cuvid";
                            }
                            break;
                        case "vp8":
                            if (_mediaEncoder.SupportsDecoder("vp8_cuvid") && encodingOptions.HardwareDecodingCodecs.Contains("vp8", StringComparer.OrdinalIgnoreCase))
                            {
                                return "-c:v vp8_cuvid";
                            }
                            break;
                        case "vp9":
                            if (_mediaEncoder.SupportsDecoder("vp9_cuvid") && encodingOptions.HardwareDecodingCodecs.Contains("vp9", StringComparer.OrdinalIgnoreCase))
                            {
                                return (isColorDepth10 &&
                                    !encodingOptions.EnableDecodingColorDepth10) ? null : "-c:v vp9_cuvid";
                            }
                            break;
                    }
                }
                else if (string.Equals(encodingOptions.HardwareAccelerationType, "mediacodec", StringComparison.OrdinalIgnoreCase))
                {
                    switch (videoStream.Codec.ToLowerInvariant())
                    {
                        case "avc":
                        case "h264":
                            if (_mediaEncoder.SupportsDecoder("h264_mediacodec") && encodingOptions.HardwareDecodingCodecs.Contains("h264", StringComparer.OrdinalIgnoreCase))
                            {
                                return "-c:v h264_mediacodec";
                            }
                            break;
                        case "hevc":
                        case "h265":
                            if (_mediaEncoder.SupportsDecoder("hevc_mediacodec") && encodingOptions.HardwareDecodingCodecs.Contains("hevc", StringComparer.OrdinalIgnoreCase))
                            {
                                return (isColorDepth10 &&
                                    !encodingOptions.EnableDecodingColorDepth10) ? null : "-c:v hevc_mediacodec";
                            }
                            break;
                        case "mpeg2video":
                            if (_mediaEncoder.SupportsDecoder("mpeg2_mediacodec") && encodingOptions.HardwareDecodingCodecs.Contains("mpeg2video", StringComparer.OrdinalIgnoreCase))
                            {
                                return "-c:v mpeg2_mediacodec";
                            }
                            break;
                        case "mpeg4":
                            if (_mediaEncoder.SupportsDecoder("mpeg4_mediacodec") && encodingOptions.HardwareDecodingCodecs.Contains("mpeg4", StringComparer.OrdinalIgnoreCase))
                            {
                                return "-c:v mpeg4_mediacodec";
                            }
                            break;
                        case "vp8":
                            if (_mediaEncoder.SupportsDecoder("vp8_mediacodec") && encodingOptions.HardwareDecodingCodecs.Contains("vp8", StringComparer.OrdinalIgnoreCase))
                            {
                                return "-c:v vp8_mediacodec";
                            }
                            break;
                        case "vp9":
                            if (_mediaEncoder.SupportsDecoder("vp9_mediacodec") && encodingOptions.HardwareDecodingCodecs.Contains("vp9", StringComparer.OrdinalIgnoreCase))
                            {
                                return (isColorDepth10 &&
                                    !encodingOptions.EnableDecodingColorDepth10) ? null : "-c:v vp9_mediacodec";
                            }
                            break;
                    }
                }
                else if (string.Equals(encodingOptions.HardwareAccelerationType, "omx", StringComparison.OrdinalIgnoreCase))
                {
                    switch (videoStream.Codec.ToLowerInvariant())
                    {
                        case "avc":
                        case "h264":
                            if (_mediaEncoder.SupportsDecoder("h264_mmal") && encodingOptions.HardwareDecodingCodecs.Contains("h264", StringComparer.OrdinalIgnoreCase))
                            {
                                return "-c:v h264_mmal";
                            }
                            break;
                        case "mpeg2video":
                            if (_mediaEncoder.SupportsDecoder("mpeg2_mmal") && encodingOptions.HardwareDecodingCodecs.Contains("mpeg2video", StringComparer.OrdinalIgnoreCase))
                            {
                                return "-c:v mpeg2_mmal";
                            }
                            break;
                        case "mpeg4":
                            if (_mediaEncoder.SupportsDecoder("mpeg4_mmal") && encodingOptions.HardwareDecodingCodecs.Contains("mpeg4", StringComparer.OrdinalIgnoreCase))
                            {
                                return "-c:v mpeg4_mmal";
                            }
                            break;
                        case "vc1":
                            if (_mediaEncoder.SupportsDecoder("vc1_mmal") && encodingOptions.HardwareDecodingCodecs.Contains("vc1", StringComparer.OrdinalIgnoreCase))
                            {
                                return "-c:v vc1_mmal";
                            }
                            break;
                    }
                }
                else if (string.Equals(encodingOptions.HardwareAccelerationType, "amf", StringComparison.OrdinalIgnoreCase))
                {
                    switch (videoStream.Codec.ToLowerInvariant())
                    {
                        case "avc":
                        case "h264":
                            return GetHwaccelType(state, encodingOptions, "h264");
                        case "hevc":
                        case "h265":
                            return (isColorDepth10 &&
                                    !encodingOptions.EnableDecodingColorDepth10) ? null : GetHwaccelType(state, encodingOptions, "hevc");
                        case "mpeg2video":
                            return GetHwaccelType(state, encodingOptions, "mpeg2video");
                        case "vc1":
                            return GetHwaccelType(state, encodingOptions, "vc1");
                        case "mpeg4":
                            return GetHwaccelType(state, encodingOptions, "mpeg4");
                        case "vp9":
                            return (isColorDepth10 &&
                                    !encodingOptions.EnableDecodingColorDepth10) ? null : GetHwaccelType(state, encodingOptions, "vp9");
                    }
                }
                else if (string.Equals(encodingOptions.HardwareAccelerationType, "vaapi", StringComparison.OrdinalIgnoreCase))
                {
                    switch (videoStream.Codec.ToLowerInvariant())
                    {
                        case "avc":
                        case "h264":
                            return GetHwaccelType(state, encodingOptions, "h264");
                        case "hevc":
                        case "h265":
                            return (isColorDepth10 &&
                                    !encodingOptions.EnableDecodingColorDepth10) ? null : GetHwaccelType(state, encodingOptions, "hevc");
                        case "mpeg2video":
                            return GetHwaccelType(state, encodingOptions, "mpeg2video");
                        case "vc1":
                            return GetHwaccelType(state, encodingOptions, "vc1");
                        case "vp8":
                            return GetHwaccelType(state, encodingOptions, "vp8");
                        case "vp9":
                            return (isColorDepth10 &&
                                    !encodingOptions.EnableDecodingColorDepth10) ? null : GetHwaccelType(state, encodingOptions, "vp9");
                    }
                }
                else if (string.Equals(encodingOptions.HardwareAccelerationType, "videotoolbox", StringComparison.OrdinalIgnoreCase))
                {
                    switch (videoStream.Codec.ToLowerInvariant())
                    {
                        case "avc":
                        case "h264":
                            if (_mediaEncoder.SupportsDecoder("h264_videotoolbox") && encodingOptions.HardwareDecodingCodecs.Contains("h264", StringComparer.OrdinalIgnoreCase))
                            {
                                return "-c:v h264_videotoolbox";
                            }
                            break;
                        case "mpeg2video":
                            if (_mediaEncoder.SupportsDecoder("mpeg2_videotoolbox") && encodingOptions.HardwareDecodingCodecs.Contains("mpeg2video", StringComparer.OrdinalIgnoreCase))
                            {
                                return "-c:v mpeg2_videotoolbox";
                            }
                            break;
                        case "mpeg4":
                            if (_mediaEncoder.SupportsDecoder("mpeg4_videotoolbox") && encodingOptions.HardwareDecodingCodecs.Contains("mpeg4", StringComparer.OrdinalIgnoreCase))
                            {
                                return "-c:v mpeg4_videotoolbox";
                            }
                            break;
                        case "vc1":
                            if (_mediaEncoder.SupportsDecoder("vc1_videotoolbox") && encodingOptions.HardwareDecodingCodecs.Contains("vc1", StringComparer.OrdinalIgnoreCase))
                            {
                                return "-c:v vc1_videotoolbox";
                            }
                            break;
                    }
                }
            }

            var whichCodec = videoStream.Codec.ToLowerInvariant();
            switch (whichCodec)
            {
                case "avc":
                    whichCodec = "h264";
                    break;
                case "h265":
                    whichCodec = "hevc";
                    break;
            }

            // Avoid a second attempt if no hardware acceleration is being used
            encodingOptions.HardwareDecodingCodecs = encodingOptions.HardwareDecodingCodecs.Where(val => val != whichCodec).ToArray();

            // leave blank so ffmpeg will decide
            return null;
        }

        /// <summary>
        /// Gets a hwaccel type to use as a hardware decoder(dxva/vaapi) depending on the system
        /// </summary>
        public string GetHwaccelType(EncodingJobInfo state, EncodingOptions options, string videoCodec)
        {
            var isWindows = Environment.OSVersion.Platform == PlatformID.Win32NT;
            var isWindows8orLater = Environment.OSVersion.Version.Major > 6 || (Environment.OSVersion.Version.Major == 6 && Environment.OSVersion.Version.Minor > 1);
            var isDxvaSupported = _mediaEncoder.SupportsHwaccel("dxva2") || _mediaEncoder.SupportsHwaccel("d3d11va");

            if ((isDxvaSupported || IsVaapiSupported(state)) && options.HardwareDecodingCodecs.Contains(videoCodec, StringComparer.OrdinalIgnoreCase))
            {
                if (!isWindows)
                {
                    return "-hwaccel vaapi";
                }
                else if (isWindows8orLater)
                {
                    return "-hwaccel d3d11va";
                }
                else
                {
                    return "-hwaccel dxva2";
                }
            }

            return null;
        }

        public string GetSubtitleEmbedArguments(EncodingJobInfo state)
        {
            if (state.SubtitleStream == null || state.SubtitleDeliveryMethod != SubtitleDeliveryMethod.Embed)
            {
                return string.Empty;
            }

            var format = state.SupportedSubtitleCodecs.FirstOrDefault();
            string codec;

            if (string.IsNullOrEmpty(format) || string.Equals(format, state.SubtitleStream.Codec, StringComparison.OrdinalIgnoreCase))
            {
                codec = "copy";
            }
            else
            {
                codec = format;
            }

            return " -codec:s:0 " + codec + " -disposition:s:0 default";
        }

        public string GetProgressiveVideoFullCommandLine(EncodingJobInfo state, EncodingOptions encodingOptions, string outputPath, string defaultPreset)
        {
            // Get the output codec name
            var videoCodec = GetVideoEncoder(state, encodingOptions);

            var format = string.Empty;
            var keyFrame = string.Empty;

            if (string.Equals(Path.GetExtension(outputPath), ".mp4", StringComparison.OrdinalIgnoreCase)
                && state.BaseRequest.Context == EncodingContext.Streaming)
            {
                // Comparison: https://github.com/jansmolders86/mediacenterjs/blob/master/lib/transcoding/desktop.js
                format = " -f mp4 -movflags frag_keyframe+empty_moov";
            }

            var threads = GetNumberOfThreads(state, encodingOptions, videoCodec);

            var inputModifier = GetInputModifier(state, encodingOptions);

            return string.Format(
                CultureInfo.InvariantCulture,
                "{0} {1}{2} {3} {4} -map_metadata -1 -map_chapters -1 -threads {5} {6}{7}{8} -y \"{9}\"",
                inputModifier,
                GetInputArgument(state, encodingOptions),
                keyFrame,
                GetMapArgs(state),
                GetProgressiveVideoArguments(state, encodingOptions, videoCodec, defaultPreset),
                threads,
                GetProgressiveVideoAudioArguments(state, encodingOptions),
                GetSubtitleEmbedArguments(state),
                format,
                outputPath).Trim();
        }

        public string GetOutputFFlags(EncodingJobInfo state)
        {
            var flags = new List<string>();
            if (state.GenPtsOutput)
            {
                flags.Add("+genpts");
            }

            if (flags.Count > 0)
            {
                return " -fflags " + string.Join("", flags);
            }

            return string.Empty;
        }

        public string GetProgressiveVideoArguments(EncodingJobInfo state, EncodingOptions encodingOptions, string videoCodec, string defaultPreset)
        {
            var args = "-codec:v:0 " + videoCodec;

            if (state.BaseRequest.EnableMpegtsM2TsMode)
            {
                args += " -mpegts_m2ts_mode 1";
            }

            if (EncodingHelper.IsCopyCodec(videoCodec))
            {
                if (state.VideoStream != null
                    && string.Equals(state.OutputContainer, "ts", StringComparison.OrdinalIgnoreCase)
                    && !string.Equals(state.VideoStream.NalLengthSize, "0", StringComparison.OrdinalIgnoreCase))
                {
                    string bitStreamArgs = GetBitStreamArgs(state.VideoStream);
                    if (!string.IsNullOrEmpty(bitStreamArgs))
                    {
                        args += " " + bitStreamArgs;
                    }
                }

                if (state.RunTimeTicks.HasValue && state.BaseRequest.CopyTimestamps)
                {
                    args += " -copyts -avoid_negative_ts disabled -start_at_zero";
                }

                if (!state.RunTimeTicks.HasValue)
                {
                    args += " -fflags +genpts";
                }
            }
            else
            {
                var keyFrameArg = string.Format(
                    CultureInfo.InvariantCulture,
                    " -force_key_frames \"expr:gte(t,n_forced*{0})\"",
                    5);

                args += keyFrameArg;

                var hasGraphicalSubs = state.SubtitleStream != null && !state.SubtitleStream.IsTextSubtitleStream && state.SubtitleDeliveryMethod == SubtitleDeliveryMethod.Encode;

                var hasCopyTs = false;

                // Add resolution params, if specified
                if (!hasGraphicalSubs)
                {
                    var outputSizeParam = GetOutputSizeParam(state, encodingOptions, videoCodec);

                    args += outputSizeParam;

                    hasCopyTs = outputSizeParam.IndexOf("copyts", StringComparison.OrdinalIgnoreCase) != -1;
                }

                // This is for graphical subs
                if (hasGraphicalSubs)
                {
                    var graphicalSubtitleParam = GetGraphicalSubtitleParam(state, encodingOptions, videoCodec);

                    args += graphicalSubtitleParam;

                    hasCopyTs = graphicalSubtitleParam.IndexOf("copyts", StringComparison.OrdinalIgnoreCase) != -1;
                }

                if (state.RunTimeTicks.HasValue && state.BaseRequest.CopyTimestamps)
                {
                    if (!hasCopyTs)
                    {
                        args += " -copyts";
                    }

                    args += " -avoid_negative_ts disabled";

                    if (!(state.SubtitleStream != null && state.SubtitleStream.IsExternal && !state.SubtitleStream.IsTextSubtitleStream))
                    {
                        args += " -start_at_zero";
                    }
                }

                var qualityParam = GetVideoQualityParam(state, videoCodec, encodingOptions, defaultPreset);

                if (!string.IsNullOrEmpty(qualityParam))
                {
                    args += " " + qualityParam.Trim();
                }
            }

            if (!string.IsNullOrEmpty(state.OutputVideoSync))
            {
                args += " -vsync " + state.OutputVideoSync;
            }

            args += GetOutputFFlags(state);

            return args;
        }

        public string GetProgressiveVideoAudioArguments(EncodingJobInfo state, EncodingOptions encodingOptions)
        {
            // If the video doesn't have an audio stream, return a default.
            if (state.AudioStream == null && state.VideoStream != null)
            {
                return string.Empty;
            }

            // Get the output codec name
            var codec = GetAudioEncoder(state);

            var args = "-codec:a:0 " + codec;

            if (EncodingHelper.IsCopyCodec(codec))
            {
                return args;
            }

            // Add the number of audio channels
            var channels = state.OutputAudioChannels;

            if (channels.HasValue)
            {
                args += " -ac " + channels.Value;
            }

            var bitrate = state.OutputAudioBitrate;

            if (bitrate.HasValue)
            {
                args += " -ab " + bitrate.Value.ToString(_usCulture);
            }

            if (state.OutputAudioSampleRate.HasValue)
            {
                args += " -ar " + state.OutputAudioSampleRate.Value.ToString(_usCulture);
            }

            args += " " + GetAudioFilterParam(state, encodingOptions, false);

            return args;
        }

        public string GetProgressiveAudioFullCommandLine(EncodingJobInfo state, EncodingOptions encodingOptions, string outputPath)
        {
            var audioTranscodeParams = new List<string>();

            var bitrate = state.OutputAudioBitrate;

            if (bitrate.HasValue)
            {
                audioTranscodeParams.Add("-ab " + bitrate.Value.ToString(_usCulture));
            }

            if (state.OutputAudioChannels.HasValue)
            {
                audioTranscodeParams.Add("-ac " + state.OutputAudioChannels.Value.ToString(_usCulture));
            }

            // opus will fail on 44100
            if (!string.Equals(state.OutputAudioCodec, "opus", StringComparison.OrdinalIgnoreCase))
            {
                if (state.OutputAudioSampleRate.HasValue)
                {
                    audioTranscodeParams.Add("-ar " + state.OutputAudioSampleRate.Value.ToString(_usCulture));
                }
            }

            var threads = GetNumberOfThreads(state, encodingOptions, null);

            var inputModifier = GetInputModifier(state, encodingOptions);

            return string.Format(
                CultureInfo.InvariantCulture,
                "{0} {1}{7}{8} -threads {2}{3} {4} -id3v2_version 3 -write_id3v1 1{6} -y \"{5}\"",
                inputModifier,
                GetInputArgument(state, encodingOptions),
                threads,
                " -vn",
                string.Join(" ", audioTranscodeParams),
                outputPath,
                string.Empty,
                string.Empty,
                string.Empty).Trim();
        }

        public static bool IsCopyCodec(string codec)
        {
            return string.Equals(codec, "copy", StringComparison.OrdinalIgnoreCase);
        }
    }
}<|MERGE_RESOLUTION|>--- conflicted
+++ resolved
@@ -2526,16 +2526,13 @@
         /// </summary>
         protected string GetHardwareAcceleratedVideoDecoder(EncodingJobInfo state, EncodingOptions encodingOptions)
         {
-<<<<<<< HEAD
             var videoType = state.MediaSource.VideoType ?? VideoType.VideoFile;
             var videoStream = state.VideoStream;
             var isColorDepth10 = !string.IsNullOrEmpty(videoStream.Profile) && (videoStream.Profile.Contains("Main 10", StringComparison.OrdinalIgnoreCase)
                 || videoStream.Profile.Contains("High 10", StringComparison.OrdinalIgnoreCase));
 
-            if (string.Equals(state.OutputVideoCodec, "copy", StringComparison.OrdinalIgnoreCase))
-=======
+
             if (EncodingHelper.IsCopyCodec(state.OutputVideoCodec))
->>>>>>> 99c9d99d
             {
                 return null;
             }
