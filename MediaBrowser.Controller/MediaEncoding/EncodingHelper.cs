--- conflicted
+++ resolved
@@ -530,17 +530,12 @@
         public string GetInputArgument(EncodingJobInfo state, EncodingOptions options)
         {
             var arg = new StringBuilder();
-<<<<<<< HEAD
-            var videoDecoder = GetHardwareAcceleratedVideoDecoder(state, encodingOptions) ?? string.Empty;
-            var outputVideoCodec = GetVideoEncoder(state, encodingOptions) ?? string.Empty;
-#pragma warning disable CA1508 // Defaults to string.Empty
-=======
             var videoDecoder = GetHardwareAcceleratedVideoDecoder(state, options) ?? string.Empty;
             var outputVideoCodec = GetVideoEncoder(state, options) ?? string.Empty;
             var isWindows = OperatingSystem.IsWindows();
             var isLinux = OperatingSystem.IsLinux();
             var isMacOS = OperatingSystem.IsMacOS();
->>>>>>> b1e7cfd8
+#pragma warning disable CA1508 // Defaults to string.Empty
             var isSwDecoder = string.IsNullOrEmpty(videoDecoder);
 #pragma warning restore CA1508
             var isD3d11vaDecoder = videoDecoder.IndexOf("d3d11va", StringComparison.OrdinalIgnoreCase) != -1;
