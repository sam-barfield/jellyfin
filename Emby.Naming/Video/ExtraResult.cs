--- conflicted
+++ resolved
@@ -1,9 +1,7 @@
-<<<<<<< HEAD
-using MediaBrowser.Model.Entities;
-=======
 #pragma warning disable CS1591
 #pragma warning disable SA1600
->>>>>>> 162c1ac7
+
+using MediaBrowser.Model.Entities;
 
 namespace Emby.Naming.Video
 {
@@ -13,11 +11,7 @@
         /// Gets or sets the type of the extra.
         /// </summary>
         /// <value>The type of the extra.</value>
-<<<<<<< HEAD
         public ExtraType? ExtraType { get; set; }
-=======
-        public string ExtraType { get; set; }
->>>>>>> 162c1ac7
 
         /// <summary>
         /// Gets or sets the rule.
