﻿<?xml version="1.0" encoding="utf-8"?>
<package xmlns="http://schemas.microsoft.com/packaging/2010/07/nuspec.xsd">
    <metadata>
        <id>MediaBrowser.Server.Core</id>
<<<<<<< HEAD
        <version>3.0.345</version>
=======
        <version>3.0.346</version>
>>>>>>> 5e5b1f18
        <title>Media Browser.Server.Core</title>
        <authors>Media Browser Team</authors>
        <owners>ebr,Luke,scottisafool</owners>
        <projectUrl>https://github.com/MediaBrowser/MediaBrowser</projectUrl>
		<iconUrl>http://www.mb3admin.com/images/mb3icons1-1.png</iconUrl>
        <requireLicenseAcceptance>false</requireLicenseAcceptance>
        <description>Contains core components required to build plugins for Media Browser Server.</description>
        <copyright>Copyright © Media Browser 2013</copyright>
        <dependencies>
<<<<<<< HEAD
            <dependency id="MediaBrowser.Common" version="3.0.345" />
=======
            <dependency id="MediaBrowser.Common" version="3.0.346" />
>>>>>>> 5e5b1f18
        </dependencies>
    </metadata>
    <files>
        <file src="dlls\MediaBrowser.Controller.dll" target="lib\net45\MediaBrowser.Controller.dll" />
    </files>
</package><|MERGE_RESOLUTION|>--- conflicted
+++ resolved
@@ -2,11 +2,7 @@
 <package xmlns="http://schemas.microsoft.com/packaging/2010/07/nuspec.xsd">
     <metadata>
         <id>MediaBrowser.Server.Core</id>
-<<<<<<< HEAD
-        <version>3.0.345</version>
-=======
         <version>3.0.346</version>
->>>>>>> 5e5b1f18
         <title>Media Browser.Server.Core</title>
         <authors>Media Browser Team</authors>
         <owners>ebr,Luke,scottisafool</owners>
@@ -16,11 +12,7 @@
         <description>Contains core components required to build plugins for Media Browser Server.</description>
         <copyright>Copyright © Media Browser 2013</copyright>
         <dependencies>
-<<<<<<< HEAD
-            <dependency id="MediaBrowser.Common" version="3.0.345" />
-=======
             <dependency id="MediaBrowser.Common" version="3.0.346" />
->>>>>>> 5e5b1f18
         </dependencies>
     </metadata>
     <files>
