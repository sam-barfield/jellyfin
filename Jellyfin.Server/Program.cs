--- conflicted
+++ resolved
@@ -692,26 +692,8 @@
 
             if (!string.IsNullOrEmpty(socketPerms))
             {
-<<<<<<< HEAD
-#pragma warning disable SA1300 // Entrypoint is case sensitive.
-                [DllImport("libc")]
-                static extern int chmod(string pathname, int mode);
-#pragma warning restore SA1300
-
-                var exitCode = chmod(socketPath, Convert.ToInt32(socketPerms, 8));
-
-                if (exitCode < 0)
-                {
-                    _logger.LogError("Failed to set Kestrel unix socket permissions to {SocketPerms}, return code: {ExitCode}", socketPerms, exitCode);
-                }
-                else
-                {
-                    _logger.LogInformation("Kestrel unix socket permissions set to {SocketPerms}", socketPerms);
-                }
-=======
                 File.SetUnixFileMode(socketPath, (UnixFileMode)Convert.ToInt32(socketPerms, 8));
                 _logger.LogInformation("Kestrel unix socket permissions set to {SocketPerms}", socketPerms);
->>>>>>> 3cb7fe50
             }
         }
     }
